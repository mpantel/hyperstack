# coding: utf-8
lib = File.expand_path('../lib/', __FILE__)
$LOAD_PATH.unshift(lib) unless $LOAD_PATH.include?(lib)
require 'hyper-spec/version'

Gem::Specification.new do |spec| # rubocop:disable Metrics/BlockLength
  spec.name          = 'hyper-spec'
  spec.version       = HyperSpec::VERSION
  spec.authors       = ['catmando', 'adamcreekroad']
  spec.email         = ['mitch@catprint.com']

  spec.summary       =
    'Drive your Hyperloop client and server specs from RSpec and Capybara'
  spec.description   =
    'A Hyperloop application consists of isomorphic React Components, '\
    'Active Record Models, Stores, Operations and Policiespec. '\
    'Test them all from Rspec, regardless if the code runs on the client or server.'
  spec.homepage      = 'https://github.com/ruby-hyperloop/hyper-spec'
  spec.license       = 'MIT'

<<<<<<< HEAD
  spec.files         = `git ls-files -z`.split("\x0").reject { |f| f.match(%r{^(test|spec|features)/}) }
  spec.bindir        = "exe"
=======
  # Prevent pushing this gem to RubyGemspec.org. To allow pushes either set the 'allowed_push_host'
  # to allow pushing to a single host or delete this section to allow pushing to any host.
  spec.metadata['allowed_push_host'] = 'https://rubygems.org'

  spec.files         =
    `git ls-files -z`.split("\x0").reject { |f| f.match(%r{^(test|spec|features)/}) }
  spec.bindir        = 'exe'
>>>>>>> 84f010c1
  spec.executables   = spec.files.grep(%r{^exe/}) { |f| File.basename(f) }
  spec.require_paths = ['lib']

  # Test app dependencies
  spec.add_development_dependency 'bundler', '~> 1.12'
  spec.add_development_dependency 'hyper-react', '>= 0.10.0'
  spec.add_development_dependency 'rails', '~>5.0.0'
  spec.add_development_dependency 'rake', '~> 10.0'
  spec.add_development_dependency 'react-rails', '< 1.10.0'

  # Keep linter-rubocop happy
  spec.add_development_dependency 'rubocop'

  if RUBY_PLATFORM == 'java'
    spec.add_development_dependency 'therubyrhino'
  else
    spec.add_development_dependency 'therubyracer', '0.12.2'

    # Actual dependencies
    spec.add_dependency 'capybara'
    spec.add_dependency 'opal'
    spec.add_dependency 'parser'
    spec.add_dependency 'poltergeist'
    spec.add_dependency 'pry'
    spec.add_dependency 'rspec-rails'
    spec.add_dependency 'selenium-webdriver', '2.53.4'
    spec.add_dependency 'timecop'
    spec.add_dependency 'unparser', '0.2.5'

    # Test app dependencies
    spec.add_development_dependency 'chromedriver-helper'
    spec.add_development_dependency 'method_source'
    spec.add_development_dependency 'opal-browser'
    spec.add_development_dependency 'opal-rails'
    spec.add_development_dependency 'puma'
    spec.add_development_dependency 'rspec-collection_matchers'
    spec.add_development_dependency 'rspec-expectations'
    spec.add_development_dependency 'rspec-its'
    spec.add_development_dependency 'rspec-mocks'
    spec.add_development_dependency 'rspec-steps'
    spec.add_development_dependency 'shoulda'
    spec.add_development_dependency 'shoulda-matchers'
    spec.add_development_dependency 'spring-commands-rspec'
  end
end<|MERGE_RESOLUTION|>--- conflicted
+++ resolved
@@ -18,10 +18,6 @@
   spec.homepage      = 'https://github.com/ruby-hyperloop/hyper-spec'
   spec.license       = 'MIT'
 
-<<<<<<< HEAD
-  spec.files         = `git ls-files -z`.split("\x0").reject { |f| f.match(%r{^(test|spec|features)/}) }
-  spec.bindir        = "exe"
-=======
   # Prevent pushing this gem to RubyGemspec.org. To allow pushes either set the 'allowed_push_host'
   # to allow pushing to a single host or delete this section to allow pushing to any host.
   spec.metadata['allowed_push_host'] = 'https://rubygems.org'
@@ -29,7 +25,6 @@
   spec.files         =
     `git ls-files -z`.split("\x0").reject { |f| f.match(%r{^(test|spec|features)/}) }
   spec.bindir        = 'exe'
->>>>>>> 84f010c1
   spec.executables   = spec.files.grep(%r{^exe/}) { |f| File.basename(f) }
   spec.require_paths = ['lib']
 
