#  ![](https://avatars3.githubusercontent.com/u/15810526?v=3&s=40&raw=true)HyperMesh


[![Join the chat at https://gitter.im/reactrb/chat](https://badges.gitter.im/Join%20Chat.svg)](https://gitter.im/reactrb/chat?utm_source=badge&utm_medium=badge&utm_campaign=pr-badge&utm_content=badge)
[![Gem Version](https://badge.fury.io/rb/hyper-mesh.svg)](https://badge.fury.io/rb/hyper-mesh)

HyperMesh gives your HyperReact components CRUD access to your server side ActiveRecord models, using the the standard ActiveRecord API.
In addition HyperMesh implements push notifications (via a number of possible
technologies) so changes to records on the server are dynamically pushed to all authorised clients.

*Its Isomorphic Ruby in action.*

In other words one browser creates, updates, or destroys a model, and the changes are persisted in
active record models and then broadcast to all other authorised clients.

<<<<<<< HEAD
# ![](/work-in-progress-drinking.png) WARNING DOCUMENTATION IS BEING REWRITTEN  MANY LINKS MAY BE BROKEN  STAY TUNED OR CHECK IN AT [![Join the chat at https://gitter.im/reactrb/chat](https://badges.gitter.im/Join%20Chat.svg)](https://gitter.im/reactrb/chat?utm_source=badge&utm_medium=badge&utm_campaign=pr-badge&utm_content=badge) FOR MORE INFO

## Quick Start Guides

Use one of the following guides if you are in a hurry to get going.

If you don't care about synchronizing clients (i.e you just want a simple single client CRUD type application) use this
[guide.](docs/no_synchronization_quickstart.md)

Otherwise you will need to choose a data push transport.  The following guides add the additional configuration
information needed to get two way push communications back to the clients.

The easiest way to setup client push is to use the Pusher-Fake gem.  Get started with this [guide.](docs/pusher_faker_quickstart.md)

If you are already using Pusher follow this [guide.](docs/pusher_quickstart.md)

If you are on Rails 5 already, and want to try ActionCable use this [guide.](docs/action_cable_quickstart.md)

All of the above use websockets.  For ultimate simplicity use Polling as explained [here.](docs/simple_poller_quickstart.md)

=======
>>>>>>> 3aecacfb
## Overview

+ HyperMesh is built on top of HyperReact.
+ HyperReact is a Ruby DSL (Domain Specific Language) to build [React.js](https://facebook.github.io/react/) UI components in Ruby.  As data changes on the client (either from user interactions or external events) HyperReact re-draws whatever parts of the display is needed.
+ HyperMesh provides a [flux dispatcher and data store](https://facebook.github.io/flux/docs/overview.html) backed by [Rails Active Record models](http://guides.rubyonrails.org/active_record_basics.html).  
You access your model data in your HyperReact components just like you would on the server or in an ERB or HAML view file.
+ If an optional push transport is connected HyperMesh broadcasts any changes made to your ActiveRecord models as they are persisted on the server.

For example consider a simple model called `Dictionary` which might be part of Wiktionary type app.

```ruby
class Dictionary < ActiveRecord::Base

  # attributes
  #   word: string
  #   definition: text
  #   pronunciation: string

  scope :defined, -> { 'definition IS NOT NULL AND pronunciation IS NOT NULL' }
end
```

Here is a very simple HyperReact component that shows a random word from the dictionary:

```ruby
class WordOfTheDay < React::Component::Base

  def pick_entry!  
    # pick a random word and assign the selected record to entry
    @entry = Dictionary.defined.all[rand(Dictionary.defined.count)]
    force_update! # redraw our component when the word changes
    # Notice that we use standard ActiveRecord constructs to select our
    # random entry value
  end

  # pick an initial entry before we mount our component...
  before_mount :pick_entry

  # Again in our render block we use the standard ActiveRecord API, such
  # as the 'defined' scope, and the 'word', 'pronunciation', and
  # 'definition' attribute getters.  
  render(DIV) do
    DIV { "total definitions: #{Dictionary.defined.count}" }
    DIV do
      DIV { @entry.word }
      DIV { @entry.pronunciation }
      DIV { @entry.definition }
      BUTTON { 'pick another' }.on(:click) { pick_entry! }
    end
  end
```    

## Basic Installation and Setup

The easiest way to install is to use the `hyper-rails` gem.

1. Add `gem 'hyper-rails'` to your Rails `Gemfile` development section.
2. Install the Gem: `bundle install`
3. Run the generator: `bundle exec rails g hyperloop:install --hyper-mesh` (or use `--all` to install all hyperloop gems)
4. Update the bundle: `bundle update`

You will find a `public` folder has been added to the `app/models` folder.  To access a model on the client, move it into the public directory.  If you are on Rails 5, you will also need to move the `application_record.rb` into the public directory.

You will also find an `app/policies` folder with a simple access policy suited for development.  Policies are how you will provide detailed access control to to your public models.  More details [here](/docs/authorization-policies.md).

Once you have run the hyperloop installer you can move models to the `app/models/public` directory and they will be accessible on both the server and client.

## Setting up the Push Transport

To have changes to your models on the server  broadcast to authorized clients, add a HyperMesh initializer file and specify a transport.  For example to setup a simple polled transport add this file:

```ruby
# config/initializers/hyper_mesh.rb
HyperMesh.configuration |config|
  config.transport = :simple_poller
end
```

After restarting, and reloading your browsers you will see changes broadcast to the clients.  You can also play with this by firing up a rails console, and creating, changing or destroying models at the console.

For setting up the other possible transports following one of these guides:

The easiest way to setup a true push transport is to use the Pusher-Fake gem.  Get started with this [guide.](docs/pusher_faker_quickstart.md)

or if you are already using Pusher follow this [guide.](docs/pusher_quickstart.md)

or if you are on Rails 5, and want to use ActionCable follow this [guide.](docs/action_cable_quickstart.md)

## Basic Configuration

For complete details on configuration settings go [here](/docs/configuration_details.md)

## ActiveRecord API

HyperMesh uses a large subset of the ActiveRecord API modified only when necessary to accommodate the asynchronous nature of the client.

See this [guide](/docs/activerecord_api.md) for details.

**Warning** currently the `attributes` method is supported, but please do not use it as some details of the semantics will be changing in an upcoming release.  Instead of `foo.attributes[:xyz]` use `foo.send('xyz')` for now.

## Client Side Scoping

By default scopes will be recalculated on the server.  To offload this to the client HyperMesh adds some features to the `ActiveRecord` `scope` method.  Details [here.](docs/client_side_scoping.md)  

## Authorization

Each application defines a number of *channels* and *authorization policies* for those channels and the data sent over the channels.

Policies are defined with *Policy* classes.  These are similar and compatible with [Pundit](https://github.com/elabs/pundit) but
you do not need to use the pundit gem (but can if you want.)

For complete details see [Authorization Policies](docs/authorization-policies.md)

## Common Errors

- No policy class:  
If you don't define a policy file, nothing will happen because nothing will get connected.  
By default HyperMesh will look for a `ApplicationPolicy` class.

- Wrong version of pusher-fake  (pusher-fake/base vs. pusher-fake/rspec)  
See the Pusher-Fake gem repo for details.

- Forgetting to add `require pusher` in application.js file  
this results in an error like this:
```text
Exception raised while rendering #<TopLevelRailsComponent:0x53e>
    ReferenceError: Pusher is not defined
```  
To resolve make sure you `require 'pusher'` in your application.js file if using pusher.

- No create/update/destroy policies
You must explicitly allow changes to the models to be made by the client. If you don't you will
see 500 responses from the server when you try to update.  To open all access do this in
your application policy: `allow_change(to: :all, on: [:create, :update, :destroy]) { true }`

- Cannot connect to real pusher account:  
If you are trying to use a real pusher account (not pusher-fake) but see errors like this  
```text
pusher.self.js?body=1:62 WebSocket connection to
'wss://127.0.0.1/app/PUSHER_API_KEY?protocol=7&client=js&version=3.0.0&flash=false'
failed: Error in connection establishment: net::ERR_CONNECTION_REFUSED
```
Check to see if you are including the pusher-fake gem.  
HyperMesh will always try to use pusher-fake if it sees the gem included.  Remove it and you should be good to go.  See [issue #5](https://github.com/hyper-react/HyperMesh/issues/5) for more details.

- Cannot connect with ActionCable.  Make sure that `config.action_cable.allowed_request_origins` includes the url you use for development (including the port) and that you are useing `Puma`.

- Attributes are not being converted from strings, or do not have their default values  
Eager loading is probably turned off.  HyperMesh needs to eager load `models/public` so it can find all the column information for all public models.

- When starting rails you get a message on the rails console `couldn't find file 'browser'`  
Hyper-React v0.10.0 removed the dependency on opal-browser.  You will have to add the 'opal-browser' gem to your Gemfile.

- On page load you get a message yacking about super class mismatch for `DummyValue`  
You are still have the old `reactive-record` gem in your Gemfile, remove it from your gemfile and your components.rb manifest.

- On page load you get a message yacking about no method `session` for `nil`  
You are still referencing the old reactive-ruby or reactrb gems either directly or indirectly though a gem like reactrb-router.  Replace any gems like
`reactrb-router` with `hyper-router`.  You can also just remove `reactrb`, as `hyper-react` will be included by the `hyper-mesh` gem.

## Debugging

Sometimes you need to figure out what connections are available, or what attributes are readable etc.

Its all to do with your policies, but perhaps you just need a little investigation.

You can bring up a console within the controller context by browsing `localhost:3000/rr/console`

*Note:  change `rr` to wherever you are mounting reactive record in your routes file.*

*Note: in rails 4, you will need to add the gem 'web-console' to your development section*

Within the context you have access to `session.id` and current `acting_user` which you will need, plus some helper methods to reduce typing

- Getting auto connection channels:  
`channels(session_id = session.id, user = acting_user)`  
e.g. `channels` returns all channels connecting to this session and user  
providing nil as the acting_user will test if connections can be made without there being a logged in user.

- Can a specific class connection be made:
`can_connect?(channel, user = acting_user)`
e.g. `can_connect? Todo`  returns true if current acting_user can connect to the Todo class  
You can also provide the class name as a string.

- Can a specific instance connection be made:
`can_connect?(channel, user = acting_user)`
e.g. `can_connect? Todo.first`  returns true if current acting_user can connect to the first Todo model.  
You can also provide the instance in the form 'Todo-123'

- What attributes are accessible for a model instance:  
`viewable_attributes(instance, user = acting_user)`

- Can the attribute be viewed:  
`view_permitted?(instance, attribute, user = acting_user)`

- Can a model be created/updated/destroyed:
`create_permitted?(instance, user = acting_user)`  
e.g. `create_permitted?(Todo.new, nil)` can anybody save a new todo?  
e.g. `destroy_permitted?(Todo.last)` can the acting_user destroy the last Todo

You can of course simulate server side changes to your models through this console like any other console.  For example

`Todo.new.save` will broadcast the changes to the Todo model to any authorized channels.

## Development

The original `ReactiveRecord` specs were written in opal-rspec.  These are being migrated to
use server rspec with isomorphic helpers.  There are about 170 of the original tests left and to run these you

1. cd to `reactive_record_spec/test_app`
2. do a bundle install/update as needed,
3. `rake db:reset db:test:prepare`,
4. start the server: `bundle exec rails s`,
5. then visit `localhost:3000/spec-opal`.

If you want to help **PLEASE** consider spending an hour and migrate a spec file to the new format.  You can
find examples by looking in the `spec/reactive_record/` directory and matching to the original file in
`reactive_record_test_app/spec_dont_run/moved_to_main_spec_dir`

The remaining tests are run in the more traditional `bundle exec rake`

or

```
bundle exec rspec spec
```

You can run the specs in firefox by adding `DRIVER=ff` (best for debugging.)  You can add `SHOW_LOGS=true` if running in poltergeist (the default) to see what is going on, but ff is a lot better for debug.

## Contributing

Bug reports and pull requests are welcome on GitHub at https://github.com/reactive-ruby/HyperMesh. This project is intended to be a safe, welcoming space for collaboration, and contributors are expected to adhere to the [Contributor Covenant](contributor-covenant.org) code of conduct.

## License

The gem is available as open source under the terms of the [MIT License](http://opensource.org/licenses/MIT).<|MERGE_RESOLUTION|>--- conflicted
+++ resolved
@@ -13,29 +13,6 @@
 In other words one browser creates, updates, or destroys a model, and the changes are persisted in
 active record models and then broadcast to all other authorised clients.
 
-<<<<<<< HEAD
-# ![](/work-in-progress-drinking.png) WARNING DOCUMENTATION IS BEING REWRITTEN  MANY LINKS MAY BE BROKEN  STAY TUNED OR CHECK IN AT [![Join the chat at https://gitter.im/reactrb/chat](https://badges.gitter.im/Join%20Chat.svg)](https://gitter.im/reactrb/chat?utm_source=badge&utm_medium=badge&utm_campaign=pr-badge&utm_content=badge) FOR MORE INFO
-
-## Quick Start Guides
-
-Use one of the following guides if you are in a hurry to get going.
-
-If you don't care about synchronizing clients (i.e you just want a simple single client CRUD type application) use this
-[guide.](docs/no_synchronization_quickstart.md)
-
-Otherwise you will need to choose a data push transport.  The following guides add the additional configuration
-information needed to get two way push communications back to the clients.
-
-The easiest way to setup client push is to use the Pusher-Fake gem.  Get started with this [guide.](docs/pusher_faker_quickstart.md)
-
-If you are already using Pusher follow this [guide.](docs/pusher_quickstart.md)
-
-If you are on Rails 5 already, and want to try ActionCable use this [guide.](docs/action_cable_quickstart.md)
-
-All of the above use websockets.  For ultimate simplicity use Polling as explained [here.](docs/simple_poller_quickstart.md)
-
-=======
->>>>>>> 3aecacfb
 ## Overview
 
 + HyperMesh is built on top of HyperReact.
