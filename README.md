# React.rb / Reactive-Ruby

[![Join the chat at https://gitter.im/zetachang/react.rb](https://badges.gitter.im/Join%20Chat.svg)](https://gitter.im/zetachang/react.rb?utm_source=badge&utm_medium=badge&utm_campaign=pr-badge&utm_content=badge)
[![Build Status](https://travis-ci.org/zetachang/react.rb.svg)](https://travis-ci.org/zetachang/react.rb)
[![Code Climate](https://codeclimate.com/github/zetachang/react.rb/badges/gpa.svg)](https://codeclimate.com/github/zetachang/react.rb)
[![Gem Version](https://badge.fury.io/rb/reactive-ruby.svg)](https://badge.fury.io/rb/reactive-ruby)

**React.rb is an [Opal Ruby](http://opalrb.org) wrapper of
[React.js library](http://facebook.github.io/react/)**.

It lets you write reactive UI components, with Ruby's elegance using the tried
and true React.js engine. :heart:

[**Visit reactrb.org For The Full Story**](https://reactrb.org)

### Important: current `react.rb` gem users please [read this!](#road-map)

## Installation 

Install the gem, or load the js library

+ add `gem 'reactive-ruby'` to your gem file or
+ `gem install reactive-ruby` or
+ install (or load via cdn) [inline-reactive-ruby.js](https://github.com/reactive-ruby/inline-reactive-ruby)

<<<<<<< HEAD
## Quick Overview

A react app is built from one or more trees of components.  React components can
live side by side with other non-react html and javascript. A react component is
just like a rails view or a partial.  Reactive-Ruby takes advantage of these
features by letting you add Reactive-Ruby components as views, and call them
directly from your controller like any other view.

By design Reactive-Ruby allows reactive components  to be easily added to
existing Rails projects, as well in new development.

Components are first rendered to HTML on the server (called pre-rendering) this
is no different from what happens when your ERB or HAML templates are translated
to HTML.

A copy of the react engine, and your components follows the rendered HTML to the
browser, and then when a user interacts with the page, it is updated on the
client.

The beauty is you now have one markup description, written in the same language
as your server code, that works both as the HTML template and as an interactive
component.

See the [wiki](https://github.com/zetachang/react.rb/wiki) for more details.

## Using React.rb with Rails

### Installation

In your Gemfile:

```ruby
gem 'reactive-ruby'
gem 'react-rails', '~> 1.3.2'
gem 'opal-rails', '~> 0.8.1'
gem 'therubyracer', platforms: :ruby # Required for prerendering
# for JRuby you need the below line instead
# gem 'therubyrhino, platforms: :jruby

```

Run `bundle install` and restart your rails server.

### Both Client & Server Side Assets (Components)

Your react components will go into the `app/views/components/` directory of your
rails app.

Within your `app/views` directory you need to create a `components.rb` manifest.
Files required in `app/views/components.rb` will be made available to the server
side rendering system as well as the browser.

```
# app/views/components.rb
require 'opal'
require 'reactive-ruby'
require_tree './components'
```

### Client Side Assets

In `assets/javascript/application.rb` require your components manifest as well
as any additional browser only assets.
=======
For gem installation it is highly recommended to read [the getting started section at reactrb.org](http://reactrb.org/docs/getting-started.html)
>>>>>>> 97e2598d

## Quick Overview

React.rb components are ruby classes that inherit from `React::Component::Base` or include `React::Component`.

`React::Component` provides a complete DSL to generate html and event handlers, and has full set of class macros to define states, parameters, and lifecycle callbacks.

Each react component class has a render method that generates the markup for that component.

Each react component class defines a new tag-method in the DSL that works just like built-in html tags, so react components can render other react components.

As events occur, components update their state, which causes them to rerender, and perhaps pass new parameters to lower level components, thus causing them to rerender.  

Under the hood the actual work is effeciently done by the [React.js](http://facebook.github.io/react/) engine. 

React.rb components are *isomorphic* meaning they can run on the server as well as the client.  This means that the initial expansion of the component tree to markup is done server side, just like ERB, or HAML templates.   Then the same code runs on the client and will respond to any events.   

React.rb integrates well with Rails, Sinatra, and simple static sites, and can be added to existing web pages very easily, or it can be used to deliver complete websites.

## Why ?

+ *Single Language:*  Use Ruby everywhere, no JS, markup languages, or JSX
+ *Powerful DSL:* Describe HTML and event handlers with a minimum of fuss
+ *Ruby Goodness:* Use all the features of Ruby to create reusable, maintainable UI code
+ *React Simplicity:* Nothing is taken away from the React.js model
+ *Enhanced Features:* Enhanced parameter and state management and other new features
+ *Plays well with Others:* Works with other frameworks, React.js components, Rails, Sinatra and static web pages

# Problems, Questions, Issues

+ [Stack Overflow](http://stackoverflow.com/questions/tagged/react.rb) tag `react.rb` for specific problems.
+ [Gitter.im](https://gitter.im/zetachang/react.rb) for general questions, discussion, and interactive help.
+ [Github Issues](https://github.com/zetachang/react.rb/issues) for bugs, feature enhancements, etc.


# Road Map

The original `react.rb` gem is still available as the [0-3-stable branch.](https://github.com/zetachang/react.rb/tree/0-3-stable) **but please read on..**

Many new features, bug fixes, and improvements are incoporated in the `reactive-ruby` gem currently built on the [0-7-stable branch.](https://github.com/zetachang/react.rb/tree/0-7-stable)  In addtion more extensive documentation for the current stable branch  is available at [reactrb.org](http://reactrb.org), and the [Opal Ruby Playground](http://fkchang.github.io/opal-playground/?code:&html_code=%3Cdiv%20id%3D%22container%22%3E%3C%2Fdiv%3E%0A&css_code=body%20%7B%0A%20%20background%3A%20%23eeeeee%3B%0A%7D%0A) incorporates the current stable branch.

Our plan is to do one more upgrade on the `reactive-ruby` gem which will be designated version 0.8.0. [click for detailed feature list](https://github.com/zetachang/react.rb/milestones/0.8.x)

From 0.9.0 and beyond we will return to using the `react.rb` gem for releases, and `reactive-ruby` will continue as a meta gem that depends only on react.rb >= 0.9.x.

Version 0.9.0 of `react.rb` **will not be** 100% backward compatible with 0.3.0 so its very important to begin your upgrade process now by switching to `reactive-ruby` 0.7.0.

Please let us know either at [Gitter.im](https://gitter.im/zetachang/react.rb) or [via an issue](https://github.com/zetachang/react.rb/issues) if you have specific concerns with the upgrade from 0.3.0 to 0.9.0.

## Developing

`git clone` the project.

To play with some live examples cd to the project directory then 

2. `cd example/examples`
2. `bundle install`
3. `bundle exec rackup`
4. Open `http://localhos:9292`

or 

1. `cd example/rails-tutorial`
2. `bundle install`
3. `bundle exec rails s`
4. Open `http://localhost:3000`

or

1. `cd example/sinatra-tutorial`
2. `bundle install`
3. `bundle exec rackup`
4. Open `http://localhost:9292`

Note that these are very simple examples, for the purpose of showing how to configure the gem in various server environments.  For more  examples and information see [reactrb.org.](http://reactrb.org)

## Testing

1. Run `bundle exec rake test_app` to generate a dummy test app.
2. `bundle exec rake`

## Contributions

This project is still in early stage, so discussion, bug reports and PRs are
really welcome :wink:.   


## License

In short, React.rb is available under the MIT license. See the LICENSE file for
more info.<|MERGE_RESOLUTION|>--- conflicted
+++ resolved
@@ -23,73 +23,7 @@
 + `gem install reactive-ruby` or
 + install (or load via cdn) [inline-reactive-ruby.js](https://github.com/reactive-ruby/inline-reactive-ruby)
 
-<<<<<<< HEAD
-## Quick Overview
-
-A react app is built from one or more trees of components.  React components can
-live side by side with other non-react html and javascript. A react component is
-just like a rails view or a partial.  Reactive-Ruby takes advantage of these
-features by letting you add Reactive-Ruby components as views, and call them
-directly from your controller like any other view.
-
-By design Reactive-Ruby allows reactive components  to be easily added to
-existing Rails projects, as well in new development.
-
-Components are first rendered to HTML on the server (called pre-rendering) this
-is no different from what happens when your ERB or HAML templates are translated
-to HTML.
-
-A copy of the react engine, and your components follows the rendered HTML to the
-browser, and then when a user interacts with the page, it is updated on the
-client.
-
-The beauty is you now have one markup description, written in the same language
-as your server code, that works both as the HTML template and as an interactive
-component.
-
-See the [wiki](https://github.com/zetachang/react.rb/wiki) for more details.
-
-## Using React.rb with Rails
-
-### Installation
-
-In your Gemfile:
-
-```ruby
-gem 'reactive-ruby'
-gem 'react-rails', '~> 1.3.2'
-gem 'opal-rails', '~> 0.8.1'
-gem 'therubyracer', platforms: :ruby # Required for prerendering
-# for JRuby you need the below line instead
-# gem 'therubyrhino, platforms: :jruby
-
-```
-
-Run `bundle install` and restart your rails server.
-
-### Both Client & Server Side Assets (Components)
-
-Your react components will go into the `app/views/components/` directory of your
-rails app.
-
-Within your `app/views` directory you need to create a `components.rb` manifest.
-Files required in `app/views/components.rb` will be made available to the server
-side rendering system as well as the browser.
-
-```
-# app/views/components.rb
-require 'opal'
-require 'reactive-ruby'
-require_tree './components'
-```
-
-### Client Side Assets
-
-In `assets/javascript/application.rb` require your components manifest as well
-as any additional browser only assets.
-=======
 For gem installation it is highly recommended to read [the getting started section at reactrb.org](http://reactrb.org/docs/getting-started.html)
->>>>>>> 97e2598d
 
 ## Quick Overview
 
