--- conflicted
+++ resolved
@@ -1,129 +1,10 @@
-<<<<<<< HEAD
-language: bash 
+dist: xenial
+
+language: bash
 cache:
   bundler: true
   directories:
   - node_modules # NPM packages
-
-_test_gem: &_test_gem
-  stage: test
-  addons:
-    apt:
-      sources:
-        - sourceline: 'deb http://dl.yarnpkg.com/debian/ stable main'
-          key_url: 'http://dl.yarnpkg.com/debian/pubkey.gpg'
-        - sourceline: 'deb http://dl.google.com/linux/chrome/deb/ stable main'
-          key_url: 'https://dl-ssl.google.com/linux/linux_signing_key.pub'
-      packages:
-        - chromium-chromedriver
-        - google-chrome-stable
-        - yarn
-        - redis-server
-    mariadb: '10.3'
-  before_install:
-    - echo installing $COMPONENT
-    # yarn is in /usr/local/bin/yarn version 1.3.2 and is not a package
-    # must remove this zombie for new yarn to work
-=======
-# This works:  See build 717 https://travis-ci.com/github/hyperstack-org/hyperstack/builds/218241993
-
-# dist: xenial
-#
-# addons:
-#   apt:
-#     sources:
-#       - sourceline: 'deb http://dl.yarnpkg.com/debian/ stable main'
-#         key_url: 'http://dl.yarnpkg.com/debian/pubkey.gpg'
-#       - sourceline: 'deb http://dl.google.com/linux/chrome/deb/ stable main'
-#         key_url: 'https://dl-ssl.google.com/linux/linux_signing_key.pub'
-#     packages:
-#       - postgresql-11
-#       - chromium-chromedriver
-#       - google-chrome-stable
-#       - yarn
-#       - redis-server
-#   postgresql: '11'
-#
-# before_install:
-#   - sudo sed -i 's/port = 5433/port = 5432/' /etc/postgresql/11/main/postgresql.conf
-#   - sudo cp /etc/postgresql/{9.6,11}/main/pg_hba.conf
-#   - sudo service postgresql stop
-#   - sudo service postgresql start 11
-#   - postgres --version
-#   - sudo rm -f /usr/local/bin/yarn
-#   - nvm install 10
-#   - rvm install 2.6.3  # was 2.5.1
-#   - gem install bundler
-#   - ln -s /usr/lib/chromium-browser/chromedriver ~/bin/chromedriver
-#   - echo 'install completed'
-#
-# before_script:
-#    - psql -c 'create database hyper_mesh_test_db;' -U postgres
-#    - cd ruby/hyper-model
-#    - bundle install --jobs=3 --retry=3
-#    - google-chrome --version
-#    - which google-chrome
-#    - yarn install
-# script:
-#    - DRIVER=travis bundle exec rspec spec/batch1/column_types/column_type_spec.rb:121
-#---------------------------------------------------------------------------------------
-#
-# This fails because within the job the db does not exist
-# see job 718: https://travis-ci.com/github/hyperstack-org/hyperstack/builds/218243353
-#
-# dist: xenial
-#
-# addons:
-#   apt:
-#     sources:
-#       - sourceline: 'deb http://dl.yarnpkg.com/debian/ stable main'
-#         key_url: 'http://dl.yarnpkg.com/debian/pubkey.gpg'
-#       - sourceline: 'deb http://dl.google.com/linux/chrome/deb/ stable main'
-#         key_url: 'https://dl-ssl.google.com/linux/linux_signing_key.pub'
-#     packages:
-#       - postgresql-11
-#       - chromium-chromedriver
-#       - google-chrome-stable
-#       - yarn
-#       - redis-server
-#   postgresql: '11'
-#
-# before_install:
-#   - sudo sed -i 's/port = 5433/port = 5432/' /etc/postgresql/11/main/postgresql.conf
-#   - sudo cp /etc/postgresql/{9.6,11}/main/pg_hba.conf
-#   - sudo service postgresql stop
-#   - sudo service postgresql start 11
-#   - postgres --version
-#   - sudo rm -f /usr/local/bin/yarn
-#   - nvm install 10
-#   - rvm install 2.6.3  # was 2.5.1
-#   - gem install bundler
-#   - ln -s /usr/lib/chromium-browser/chromedriver ~/bin/chromedriver
-#   - echo 'install completed'
-#
-# before_script:
-#   - psql -c 'create database hyper_mesh_test_db;' -U postgres
-#
-# _test_gem: &_test_gem
-#   before_script:
-#     - cd ruby/$COMPONENT
-#     - bundle install --jobs=3 --retry=3
-#     - google-chrome --version
-#     - which google-chrome
-#     - yarn install
-#   script:
-#     - DRIVER=travis bundle exec rspec spec/batch1/column_types/column_type_spec.rb:121
-#
-# jobs:
-#   include:
-#     - <<: *_test_gem
-#       env: COMPONENT=hyper-model
-#---------------------------------------------------------------------------------------
-#
-# This fails because within the job the db does not exist
-# see job 718: https://travis-ci.com/github/hyperstack-org/hyperstack/builds/218243353
-#
-dist: xenial
 
 addons:
   apt:
@@ -148,7 +29,6 @@
     - sudo service postgresql stop
     - sudo service postgresql start 11
     - postgres --version
->>>>>>> 29e177fb
     - sudo rm -f /usr/local/bin/yarn
     - nvm install 10
     - rvm install 2.6.3  # was 2.5.1
@@ -157,11 +37,43 @@
     - echo 'install completed'
 
   before_script:
-<<<<<<< HEAD
+    - psql -c "create database ${DB};" -U postgres
+    - cd ruby/$COMPONENT
+    - bundle install --jobs=3 --retry=3
+    - google-chrome --version
+    - which google-chrome
+    - yarn install
+  script:
+    - DRIVER=travis bundle exec rspec spec/batch1/column_types/column_type_spec.rb:121
+
+_test_gem: &_test_gem
+  stage: test
+  addons:
+    apt:
+      sources:
+        - sourceline: 'deb http://dl.yarnpkg.com/debian/ stable main'
+          key_url: 'http://dl.yarnpkg.com/debian/pubkey.gpg'
+        - sourceline: 'deb http://dl.google.com/linux/chrome/deb/ stable main'
+          key_url: 'https://dl-ssl.google.com/linux/linux_signing_key.pub'
+      packages:
+        - chromium-chromedriver
+        - google-chrome-stable
+        - yarn
+        - redis-server
+    mariadb: '10.3'
+  before_install:
+    - echo installing $COMPONENT
+    # yarn is in /usr/local/bin/yarn version 1.3.2 and is not a package
+    # must remove this zombie for new yarn to work
+    - sudo rm -f /usr/local/bin/yarn
+    - nvm install 10
+    - rvm install 2.6.3  # was 2.5.1
+    - gem install bundler
+    - ln -s /usr/lib/chromium-browser/chromedriver ~/bin/chromedriver
+    - echo 'install completed'
+
+  before_script:
     - echo before_script $COMPONENT
-=======
-    - psql -c "create database ${DB};" -U postgres
->>>>>>> 29e177fb
     - cd ruby/$COMPONENT
     - bundle install --jobs=3 --retry=3
     - google-chrome --version
@@ -172,193 +84,108 @@
 
 jobs:
   include:
-<<<<<<< HEAD
-    - <<: *_test_gem
-      env: COMPONENT=rails-hyperstack  RUBY_VERSION=2.5.1
-    - <<: *_test_gem
-      env: COMPONENT=hyper-spec        RUBY_VERSION=2.5.1
-    - <<: *_test_gem
-      env: COMPONENT=hyper-trace       RUBY_VERSION=2.5.1
-    - <<: *_test_gem
-      env: COMPONENT=hyperstack-config RUBY_VERSION=2.5.1
-    - <<: *_test_gem
-      env: COMPONENT=hyper-state       RUBY_VERSION=2.5.1
-    - <<: *_test_gem
-      env: COMPONENT=hyper-component   RUBY_VERSION=2.5.1
-    - <<: *_test_gem
-      env: COMPONENT=hyper-router      RUBY_VERSION=2.5.1
-    - <<: *_test_gem
-      env: COMPONENT=hyper-store       RUBY_VERSION=2.5.1
-    - <<: *_test_gem
-      env: COMPONENT=hyper-operation   RUBY_VERSION=2.5.1
-    - <<: *_test_gem
-      env: COMPONENT=hyper-model       RUBY_VERSION=2.5.1 TASK=part1
-    - <<: *_test_gem
-      env: COMPONENT=hyper-model       RUBY_VERSION=2.5.1 TASK=part2
-    - <<: *_test_gem
-      env: COMPONENT=hyper-model       RUBY_VERSION=2.5.1 TASK=part3
-    - <<: *_test_gem
-      env: COMPONENT=hyper-i18n        RUBY_VERSION=2.5.1
-
-    - <<: *_test_gem
-      env: COMPONENT=rails-hyperstack  RUBY_VERSION=2.5.1 OPAL_VERSION='~>0.11'
-    - <<: *_test_gem
-      env: COMPONENT=hyper-spec        RUBY_VERSION=2.5.1 OPAL_VERSION='~>0.11'
-    - <<: *_test_gem
-      env: COMPONENT=hyper-trace       RUBY_VERSION=2.5.1 OPAL_VERSION='~>0.11'
-    - <<: *_test_gem
-      env: COMPONENT=hyperstack-config RUBY_VERSION=2.5.1 OPAL_VERSION='~>0.11'
-    - <<: *_test_gem
-      env: COMPONENT=hyper-state       RUBY_VERSION=2.5.1 OPAL_VERSION='~>0.11'
-    - <<: *_test_gem
-      env: COMPONENT=hyper-component   RUBY_VERSION=2.5.1 OPAL_VERSION='~>0.11'
-    - <<: *_test_gem
-      env: COMPONENT=hyper-router      RUBY_VERSION=2.5.1 OPAL_VERSION='~>0.11'
-    - <<: *_test_gem
-      env: COMPONENT=hyper-store       RUBY_VERSION=2.5.1 OPAL_VERSION='~>0.11'
-    - <<: *_test_gem
-      env: COMPONENT=hyper-operation   RUBY_VERSION=2.5.1 OPAL_VERSION='~>0.11'
-    - <<: *_test_gem
-      env: COMPONENT=hyper-model       RUBY_VERSION=2.5.1 OPAL_VERSION='~>0.11' TASK=part1
-    - <<: *_test_gem
-      env: COMPONENT=hyper-model       RUBY_VERSION=2.5.1 OPAL_VERSION='~>0.11' TASK=part2
-    - <<: *_test_gem
-      env: COMPONENT=hyper-model       RUBY_VERSION=2.5.1 OPAL_VERSION='~>0.11' TASK=part3
-    - <<: *_test_gem
-      env: COMPONENT=hyper-i18n        RUBY_VERSION=2.5.1 OPAL_VERSION='~>0.11'
-
-    - <<: *_test_gem
-      env: COMPONENT=rails-hyperstack  RUBY_VERSION=2.5.1 RAILS_VERSION='~>5.0'
-    - <<: *_test_gem
-      env: COMPONENT=hyper-spec        RUBY_VERSION=2.5.1 RAILS_VERSION='~>5.0'
-    - <<: *_test_gem
-      env: COMPONENT=hyper-trace       RUBY_VERSION=2.5.1 RAILS_VERSION='~>5.0'
-    - <<: *_test_gem
-      env: COMPONENT=hyperstack-config RUBY_VERSION=2.5.1 RAILS_VERSION='~>5.0'
-    - <<: *_test_gem
-      env: COMPONENT=hyper-state       RUBY_VERSION=2.5.1 RAILS_VERSION='~>5.0'
-    - <<: *_test_gem
-      env: COMPONENT=hyper-component   RUBY_VERSION=2.5.1 RAILS_VERSION='~>5.0'
-    - <<: *_test_gem
-      env: COMPONENT=hyper-router      RUBY_VERSION=2.5.1 RAILS_VERSION='~>5.0'
-    - <<: *_test_gem
-      env: COMPONENT=hyper-store       RUBY_VERSION=2.5.1 RAILS_VERSION='~>5.0'
-    - <<: *_test_gem
-      env: COMPONENT=hyper-operation   RUBY_VERSION=2.5.1 RAILS_VERSION='~>5.0'
-    - <<: *_test_gem
-      env: COMPONENT=hyper-model       RUBY_VERSION=2.5.1 RAILS_VERSION='~>5.0' TASK=part1
-    - <<: *_test_gem
-      env: COMPONENT=hyper-model       RUBY_VERSION=2.5.1 RAILS_VERSION='~>5.0' TASK=part2
-    - <<: *_test_gem
-      env: COMPONENT=hyper-model       RUBY_VERSION=2.5.1 RAILS_VERSION='~>5.0' TASK=part3
-    - <<: *_test_gem
-      env: COMPONENT=hyper-i18n        RUBY_VERSION=2.5.1 RAILS_VERSION='~>5.0'
-=======
     - <<: *_test_gem_pg
       env: COMPONENT=hyper-model DB=hyper_mesh_test_db
-# ------------------
-
-#
-#
-#
-# language: bash
-# cache:
-#   bundler: true
-#   directories:
-#     - node_modules # NPM packages
-# _test_gem: &_test_gem
-#   # env:
-#   #   global:
-#   #   - PGPORT=5433
-#   stage: test
-#   services:
-#     - postgresql
-#   addons:
-#     apt:
-#       sources:
-#         - sourceline: 'deb http://dl.yarnpkg.com/debian/ stable main'
-#           key_url: 'http://dl.yarnpkg.com/debian/pubkey.gpg'
-#         - sourceline: 'deb http://dl.google.com/linux/chrome/deb/ stable main'
-#           key_url: 'https://dl-ssl.google.com/linux/linux_signing_key.pub'
-#       packages:
-#         - chromium-chromedriver
-#         - google-chrome-stable
-#         - yarn
-#         - redis-server
-#     mariadb: '10.3' # mariadb works fine...
-#     postgresql: "11.2"
-#   before_install:
-#     - sudo apt-get update
-#     - sudo apt-get --yes remove postgresql\*
-#     - sudo apt-get install -y postgresql-11 postgresql-client-11
-#     - |
-#     sudo cat <<EOF >/etc/postgresql/11/main/pg_hba.conf
-#     local   all             postgres                                trust
-#     local   all             all                                     trust
-#     host    all             all             127.0.0.1/32            trust
-#     host    all             all             ::1/128                 trust
-#     EOF
-#     # - sudo cp /etc/postgresql/{9.6,11}/main/pg_hba.conf
-#     - sudo cat /etc/postgresql/11/main/pg_hba.conf
-#     - echo installing $COMPONENT
-#     - sudo rm -f /usr/local/bin/yarn
-#     - nvm install 10
-#     - rvm install 2.6.3  # was 2.5.1
-#     - gem install bundler
-#     - ln -s /usr/lib/chromium-browser/chromedriver ~/bin/chromedriver
-#   before_script:
-#     - echo creating pg database hyper_mesh_test_db
-#     - psql --version
-#     - psql -c 'CREATE DATABASE hyper_mesh_test_db;' -U postgres
-#     - psql -c 'CREATE ROLE travis SUPERUSER LOGIN CREATEDB;' -U postgres
-#     - echo before_script $COMPONENT
-#     - cd ruby/$COMPONENT
-#     - bundle install --jobs=3 --retry=3
-#     - bundle exec rake spec:prepare
-#     - google-chrome --version
-#     - which google-chrome
-#     - yarn install
-#   script:
-#     - echo running script $COMPONENT
-#     - DRIVER=travis bundle exec rake $TASK
-#
-# _deploy_gem: &_deploy_gem
-#   stage: release gems
-#   before_script:
-#     - cd ruby/$COMPONENT
-#   script:
-#     - echo deploying $COMPONENT
-#   deploy:
-#     - provider: rubygems
-#       api_key:
-#         secure: "ORJMyp20YFCkvujBfxoDPwEZy8R8YJaKwRhHZUDTPZPiS84mJA7Mqd0JjvRlF0mlH/WzspruM7hZV0CuMU8F/0raRhSUU9RBh5veZ/4ij9kboCYnfuqBVt6qPRtaf8DgKe7CWGioUrTISJCVKLnygY6gZd2aFXCEbqZMrkUvC7y43ymOoFoeyCLsXC0j5uJxdHgNfbaIUetIl2DQJUbC2Rgq1Iaxvi72Ae97TR2xRCu+ko8DopRpQCug6U81IhzXftizGfKwzecqVFjuMn3XEf+UDlU6xbvwWWkcwjYNAbP2Kk+mWwUMx36s+1Pyx8MOveYLTwnQJ6gHocZHzh7WJOD548JNU3F5oXIlUB4EzD20bCSIeRKOdxTuKrNk7W3a5qGERuQi4rkIlkKaFIBP55IkliUxvYxqr0WujsjO2reRcNhNcLVGCOaX6LZbWFR5bf0WiEOL4vOxPNw66sI2JVHoMmQeAYtL2ghxikdSPXKRc+inT3QiRBsh+ns8YrAP7sV4lX6r/qyWUtPh6kY8xIeTP4VzMviyf20m5u++omao/FSEtVnU3cro5KjrZLg3ILg4NpNG+xoRqPS/Hmxry5ZPrggqNrxoqWuO7pLd/NnV/AnLiT8rd2P0PTriP9uRIM8+fFfyOeGwbplOLrbWUPnCdQVWp6dYOrNgE2yDJ/I="
-#       on:
-#         tags: true
-# jobs:
-#   include:
-#     - <<: *_test_gem
-#       env: PGPORT=5433 COMPONENT=hyper-model       RUBY_VERSION=2.5.1 TASK=part1
->>>>>>> 29e177fb
-
-    - <<: *_deploy_gem
-      env: COMPONENT=hyper-i18n
-    - <<: *_deploy_gem
-      env: COMPONENT=hyper-trace
-    - <<: *_deploy_gem
-      env: COMPONENT=hyper-state
-    - <<: *_deploy_gem
-      env: COMPONENT=hyper-component
-    - <<: *_deploy_gem
-      env: COMPONENT=hyper-model
-    - <<: *_deploy_gem
-      env: COMPONENT=hyper-operation
-    - <<: *_deploy_gem
-      env: COMPONENT=hyper-router
-    - <<: *_deploy_gem
-      env: COMPONENT=hyper-spec
-    - <<: *_deploy_gem
-      env: COMPONENT=hyper-store
-    - <<: *_deploy_gem
-      env: COMPONENT=rails-hyperstack
-    - <<: *_deploy_gem
-      env: COMPONENT=hyperstack-config+    # - <<: *_test_gem
+    #   env: COMPONENT=rails-hyperstack  RUBY_VERSION=2.5.1
+    # - <<: *_test_gem
+    #   env: COMPONENT=hyper-spec        RUBY_VERSION=2.5.1
+    # - <<: *_test_gem
+    #   env: COMPONENT=hyper-trace       RUBY_VERSION=2.5.1
+    # - <<: *_test_gem
+    #   env: COMPONENT=hyperstack-config RUBY_VERSION=2.5.1
+    # - <<: *_test_gem
+    #   env: COMPONENT=hyper-state       RUBY_VERSION=2.5.1
+    # - <<: *_test_gem
+    #   env: COMPONENT=hyper-component   RUBY_VERSION=2.5.1
+    # - <<: *_test_gem
+    #   env: COMPONENT=hyper-router      RUBY_VERSION=2.5.1
+    # - <<: *_test_gem
+    #   env: COMPONENT=hyper-store       RUBY_VERSION=2.5.1
+    # - <<: *_test_gem
+    #   env: COMPONENT=hyper-operation   RUBY_VERSION=2.5.1
+    # - <<: *_test_gem
+    #   env: COMPONENT=hyper-model       RUBY_VERSION=2.5.1 TASK=part1
+    # - <<: *_test_gem
+    #   env: COMPONENT=hyper-model       RUBY_VERSION=2.5.1 TASK=part2
+    # - <<: *_test_gem
+    #   env: COMPONENT=hyper-model       RUBY_VERSION=2.5.1 TASK=part3
+    # - <<: *_test_gem
+    #   env: COMPONENT=hyper-i18n        RUBY_VERSION=2.5.1
+    #
+    # - <<: *_test_gem
+    #   env: COMPONENT=rails-hyperstack  RUBY_VERSION=2.5.1 OPAL_VERSION='~>0.11'
+    # - <<: *_test_gem
+    #   env: COMPONENT=hyper-spec        RUBY_VERSION=2.5.1 OPAL_VERSION='~>0.11'
+    # - <<: *_test_gem
+    #   env: COMPONENT=hyper-trace       RUBY_VERSION=2.5.1 OPAL_VERSION='~>0.11'
+    # - <<: *_test_gem
+    #   env: COMPONENT=hyperstack-config RUBY_VERSION=2.5.1 OPAL_VERSION='~>0.11'
+    # - <<: *_test_gem
+    #   env: COMPONENT=hyper-state       RUBY_VERSION=2.5.1 OPAL_VERSION='~>0.11'
+    # - <<: *_test_gem
+    #   env: COMPONENT=hyper-component   RUBY_VERSION=2.5.1 OPAL_VERSION='~>0.11'
+    # - <<: *_test_gem
+    #   env: COMPONENT=hyper-router      RUBY_VERSION=2.5.1 OPAL_VERSION='~>0.11'
+    # - <<: *_test_gem
+    #   env: COMPONENT=hyper-store       RUBY_VERSION=2.5.1 OPAL_VERSION='~>0.11'
+    # - <<: *_test_gem
+    #   env: COMPONENT=hyper-operation   RUBY_VERSION=2.5.1 OPAL_VERSION='~>0.11'
+    # - <<: *_test_gem
+    #   env: COMPONENT=hyper-model       RUBY_VERSION=2.5.1 OPAL_VERSION='~>0.11' TASK=part1
+    # - <<: *_test_gem
+    #   env: COMPONENT=hyper-model       RUBY_VERSION=2.5.1 OPAL_VERSION='~>0.11' TASK=part2
+    # - <<: *_test_gem
+    #   env: COMPONENT=hyper-model       RUBY_VERSION=2.5.1 OPAL_VERSION='~>0.11' TASK=part3
+    # - <<: *_test_gem
+    #   env: COMPONENT=hyper-i18n        RUBY_VERSION=2.5.1 OPAL_VERSION='~>0.11'
+    #
+    # - <<: *_test_gem
+    #   env: COMPONENT=rails-hyperstack  RUBY_VERSION=2.5.1 RAILS_VERSION='~>5.0'
+    # - <<: *_test_gem
+    #   env: COMPONENT=hyper-spec        RUBY_VERSION=2.5.1 RAILS_VERSION='~>5.0'
+    # - <<: *_test_gem
+    #   env: COMPONENT=hyper-trace       RUBY_VERSION=2.5.1 RAILS_VERSION='~>5.0'
+    # - <<: *_test_gem
+    #   env: COMPONENT=hyperstack-config RUBY_VERSION=2.5.1 RAILS_VERSION='~>5.0'
+    # - <<: *_test_gem
+    #   env: COMPONENT=hyper-state       RUBY_VERSION=2.5.1 RAILS_VERSION='~>5.0'
+    # - <<: *_test_gem
+    #   env: COMPONENT=hyper-component   RUBY_VERSION=2.5.1 RAILS_VERSION='~>5.0'
+    # - <<: *_test_gem
+    #   env: COMPONENT=hyper-router      RUBY_VERSION=2.5.1 RAILS_VERSION='~>5.0'
+    # - <<: *_test_gem
+    #   env: COMPONENT=hyper-store       RUBY_VERSION=2.5.1 RAILS_VERSION='~>5.0'
+    # - <<: *_test_gem
+    #   env: COMPONENT=hyper-operation   RUBY_VERSION=2.5.1 RAILS_VERSION='~>5.0'
+    # - <<: *_test_gem
+    #   env: COMPONENT=hyper-model       RUBY_VERSION=2.5.1 RAILS_VERSION='~>5.0' TASK=part1
+    # - <<: *_test_gem
+    #   env: COMPONENT=hyper-model       RUBY_VERSION=2.5.1 RAILS_VERSION='~>5.0' TASK=part2
+    # - <<: *_test_gem
+    #   env: COMPONENT=hyper-model       RUBY_VERSION=2.5.1 RAILS_VERSION='~>5.0' TASK=part3
+    # - <<: *_test_gem
+    #   env: COMPONENT=hyper-i18n        RUBY_VERSION=2.5.1 RAILS_VERSION='~>5.0'
+    #
+    # - <<: *_deploy_gem
+    #   env: COMPONENT=hyper-i18n
+    # - <<: *_deploy_gem
+    #   env: COMPONENT=hyper-trace
+    # - <<: *_deploy_gem
+    #   env: COMPONENT=hyper-state
+    # - <<: *_deploy_gem
+    #   env: COMPONENT=hyper-component
+    # - <<: *_deploy_gem
+    #   env: COMPONENT=hyper-model
+    # - <<: *_deploy_gem
+    #   env: COMPONENT=hyper-operation
+    # - <<: *_deploy_gem
+    #   env: COMPONENT=hyper-router
+    # - <<: *_deploy_gem
+    #   env: COMPONENT=hyper-spec
+    # - <<: *_deploy_gem
+    #   env: COMPONENT=hyper-store
+    # - <<: *_deploy_gem
+    #   env: COMPONENT=rails-hyperstack
+    # - <<: *_deploy_gem
+    #   env: COMPONENT=hyperstack-config