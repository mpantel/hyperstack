
# <span class="bigfirstletter">H</span>yperloop Operations

Operations are the engine rooms of Hyperloop; they orchestrate the interactions between Components, external services, Models, and Stores. Operations are where your business logic lives.

Operations receive parameters and execute a series of steps. They have a simple structure which is not dissimilar to a Component:

```ruby
class SimpleOperation < Hyperloop::Operation
  param :anything
  step { do_something }
end

#to invoke from anywhere
SimpleOperation.run(anything: :something)
.then { success }
.fail { fail }
```

Hyperloop's Isomorphic Operations span the client and server divide automagically. Operations can run on the client, the server, and traverse between the two.

This goal of this documentation is to outline Hyperloop's Operations classes and provides enough information and examples to show how to implement Operations in an application.

<<<<<<< HEAD
### Operations have three functions
=======
## What do Operations do?
>>>>>>> a4c3f2cc

Operations are packaged as one neat package but perform three different functions:

1. Operations encapsulate business logic into a series of steps
2. Operations can dispatch messages (either on the client or between the client and server)
3. Operations can be used to replace boiler-plate APIs through a bi-directional RPC mechanism

**Important to understand:** There is no requirement to use all three functions. Use only the functionality your application requires.

## Operations encapsulate business logic

In a traditional MVC architecture, the business logic ends up either in Controllers, Models, Views or some other secondary construct such as service objects, helpers, or concerns. In Hyperloop,  Operations are first class objects who's job is to mutate state in the Stores, Models, and Components. Operations are discreet logic, which is of course, testable and maintainable.

An Operation does the following things:

1. receives incoming parameters, and does basic validations  
2. performs any further validations  
3. executes the operation  
4. dispatches to any listeners  
5. returns the value of the execution (step 3)

These are defined by series of class methods described below.

### Operation Structure

`Hyperloop::Operation` is the base class for an *Operation*

As an example, here is an Operation which ensures that the Model being saved always has the current `created_by` and `updated_by` `Member`.

```ruby
class SaveWithUpdatingMemberOp < Hyperloop::Operation
  param :model
  step { params.model.created_by = Member.current if params.model.new? }
  step { params.model.updated_by = Member.current }
  step { model.save.then { } }
end
```
This Operation is run from anywhere in the client or server code:

```ruby
SaveWithUpdatingMemberOp.run(model: MyModel)
```

This example of encapsulated business logic (ensuring that created_by and updated_by are always correctly set), in a traditional MVC architecture, would have at best, kept in the Model itself, or at worst scattered around the Controllers or Views and duplicated whenever a Model was saved or updated. **Operations provide a tidy place to keep this logic.**

Operations always return Promises, and those promises can be chained together. Please see the section on Promises later in this documentation for details on how Promises work.

Operations can invoke other Operations so you can chain a sequence of `steps` and Promises which proceed unless the previous `step` fails:

```ruby
class InvoiceOpertion < Hyperloop::Operation
  param :order, type: Order
  param :customer, type: Customer

  step { CheckInventoryOp.run(order: params.order) }
  step { BillCustomerOp.run(order: params.order, customer: params.customer) }
  step { DispatchOrderOp.run(order: params.order, customer: params.customer) }
end
```

This approach allows you to build complicated, yet fully testable workflows in your application.

### Running Operations

To run an Operation:

+ use the `run` method:  
```ruby
MyOperation.run
```

+ passing params:
```ruby
MyOperation.run(params)
```

+ the `then` and `fail` methods, which will dispatch the operation and attach a promise handler:  
```ruby
MyOperation.run(params)
.then { do_the_next_thing }
.fail { puts 'failed' }
```

### Parameters

Operations can take parameters when they are run.  Parameters are described and accessed with the same syntax as Hyperloop Components.

The parameter filter types and options are taken from the [Mutations](https://github.com/cypriss/mutations) gem with the following changes:

+ In Hyperloop::Operations all params are declared with the param macro  
+ The type *can* be specified using the `type:` option
+ Array and hash types can be shortened to `[]` and `{}`
+ Optional params either have the default value associated with the param name or by having the `default` option present
+ All other [Mutation filter options](https://github.com/cypriss/mutations/wiki/Filtering-Input) (such as `:min`) will work the same

```ruby
  # required param (does not have a default value)
  param :sku, type: String
  # equivalent Mutation syntax
  # required  { string :sku }

  # optional params (does have a default value)
  param qty: 1, min: 1
  # alternative syntax
  param :qty, default: 1, min: 1
  # equivalent Mutation syntax
  # optional { integer :qty, default: 1, min: 1 }
```

All incoming params are validated against the param declarations, and any errors are posted to the `@errors` instance variable.  Extra params are ignored, but missing params unless they have a default value will cause a validation error.

### Defining Execution Steps

Operations may define a sequence of steps to be executed when the operation is run, using the `step`, `failed` and `async` callback macros.

```ruby
class Reset < Hyperloop::Operation
  step { HTTP.post('/logout') }
end
```

+ `step`: runs a callback - each step is run in order.
+ `failed`: runs a callback if a previous `step` or validation has failed.
+ `async`: will be explained below.

```ruby
  step    {  } # do something
  step    {  } # do something else once above step is done
  failed  {  } # do this if anything above has failed
  step    {  } # do a third thing, unless we are on the failed track
  failed  {  } # do this if anything above has failed
```

Together `step` and `failed` form two *railway tracks*.  Initially, execution proceeds down the success track until something goes wrong; then execution switches to the failure track starting at the next `failed` statement.  Once on the failed track execution continues performing each `failed` callback and skipping any `step` callbacks.

Failure occurs when either an exception is raised, or a Promise fails (more on this in the next section.) The Ruby `fail` keyword can be used as a simple way to switch to the failed track.

Both `step` and `failed` can receive any results delivered by the previous step.   If the last step raised an exception (outside a Promise), the failure track would receive the exception object.

The callback may be provided to `step` and `failed` either as a block, a symbol (which will name a method), a proc, a lambda, or an Operation.

```ruby
  step { puts 'hello' }
  step :say_hello
  step -> () { puts 'hello' }
  step Proc.new { puts 'hello' }
  step SayHello # your params will be passed along to SayHello
```

FYI: You can also use the Ruby `next` keyword as expected to leave the current step and move to the next one.

### Promises and Operations

Within the browser, the code does not wait for asynchronous methods (such as HTTP requests or timers) to complete.  Operations use Opal's [Promise library](http://opalrb.org/docs/api/v0.10.3/stdlib/Promise.html) to deal with these situations cleanly.  A Promise is an object that has three states:  It is either still pending, or has been rejected (i.e. failed), or has been successfully resolved.  A Promise can have callbacks attached to either the failed or resolved state, and these callbacks will be executed once the Promise is resolved or rejected.

If a `step` or `failed` callback returns a pending Promise then the execution of the operation is suspended, and the Operation will return the Promise to the caller.  If there is more track ahead, then execution will resume at the next step when the Promise is resolved.  Likewise, if the pending Promise is rejected execution will resume on the next `failed` callback.  Because of the way Promises work, the operation steps will all be completed before the resolved state is passed along to the caller so that everything will execute in its original order.

Likewise, the Operation's dispatch occurs when the Promise resolves as well.

The `async` method can be used to override the waiting behavior.  If a `step` returns a Promise, and there is an `async` callback further down the track, execution will immediately pick up at the `async`.  Any steps in between will still be run when the Promise resolves, but their results will not be passed outside of the operation.

These features make it easy to organize, understand and compose asynchronous code:

```ruby
class AddItemToCart < Hyperloop::Operation
  step { HTTP.get('/inventory/#{params.sku}/qty') }
  # previous step returned a Promise so next step
  # will execute when that Promise resolves
  step { |response| fail if params.qty > response.to_i }
  # once we are sure we have inventory we will dispatch
  # to any listening stores.
end
```

Operations will *always* return a *Promise*.  If an Operation has no steps that return a Promise the value of the last step will be wrapped in a resolved Promise.  Operations can be easily changed regardless of their internal implementation:

```ruby
class QuickCheckout < Hyperloop::Operation
  param :sku, type: String
  param qty: 1, type: Integer, minimum: 1

  step { AddItemToCart(params) }
  step ValidateUserDefaultCC
  step Checkout
end
```

You can also use `Promise#when` if you don't care about the order of Operations

```ruby
class DoABunchOStuff < Hyperloop::Operation
  step { Promise.when(SomeOperation.run, SomeOtherOperation.run) }
  # dispatch when both operations complete
end
```

### Early Exits

Any `step` or `failed` callback, can have an immediate exit from the Operation using the `abort!` and `succeed!` methods.  The `abort!` method returns a failed Promise with any supplied parameters.  The `succeed!` method does an immediate dispatch and returns a resolved Promise with any supplied parameters.  If `succeed!` is used in a `failed` callback, it will override the failed status of the Operation.  This is especially useful if you want to dispatch in spite of failures:

```ruby
class Pointless < Hyperloop::Operation
  step { fail }       # go to failure track
  failed { succeed! } # dispatch and exit
end
```

### Validation

An Operation can also have some `validate` callbacks which will run before the first step.  This is a handy place to put any additional validations.  In the validate method you can add validation type messages using the `add_error` method, and these will be passed along like any other param validation failures.

```ruby
class UpdateProfile < Hyperloop::Operation
  param :first_name, type: String  
  param :last_name, type: String
  param :password, type: String, nils: true
  param :password_confirmation, type: String, nils: true

  validate do
    add_error(
      :password_confirmation,
      :doesnt_match,
      "Your new password and confirmation do not match"
    ) unless params.password == params.confirmation
  end

  # or more simply:

  add_error :password_confirmation, :doesnt_match, "Your new password and confirmation do not match" do
    params.password != params.confirmation
  end

  ...
end
```

If the validate method returns a Promise, then execution will wait until the Promise resolves.  If the Promise fails, then the current validation fails.

`abort!` can be called from within `validate` or `add_error` to exit the Operation immediately.  Otherwise, all validations will be run and collected together, and the Operation will move onto the `failed` track.  If `abort!` is called within an `add_error` callback the error will be added before aborting.

You can also raise an exception directly in validate if appropriate.  If a `Hyperloop::AccessViolation` exception is raised the Operation will immediately abort, otherwise just the current validation fails.

To avoid further validations if there are any failures in the basic parameter validations, this can be added

```ruby
  validate { abort! if has_errors? }
```

before the first `validate` or `add_error` call.  

### Handling Failed Operations

Because Operations always return a promise, the Promise's `fail` method can be used on the Operation's result to detect failures.

```ruby
QuickCheckout.run(sku: selected_item, qty: selected_qty)
.then do
  # show confirmation
end
.fail do |exception|
  # whatever exception was raised is passed to the fail block
end
```

Failures to validate params result in `Hyperloop::ValidationException` which contains a [Mutations error object](https://github.com/cypriss/mutations#what-about-validation-errors).

```ruby
MyOperation.run.fail do |e|
  if e.is_a? Hyperloop::ValidationException
    e.errors.symbolic     # hash: each key is a parameter that failed validation,
                          # value is a symbol representing the reason
    e.errors.message      # same as symbolic but message is in English
    e.errors.message_list # array of messages where failed parameter is
                          # combined with the message
  end
end
```

### Instance Versus Class Execution Context

Typically the Operation's steps are declared and run in the context of an instance of the Operation.  An instance of the Operation is created, runs and is thrown away.  

Sometimes it's useful to run a step (or other macro such as `validate`) in the context of the class.  This is useful especially for caching values between calls to the Operation.  This can be done by defining the steps in the class context, or by providing the option `scope: :class` to the step.

Note that the primary use should be in interfacing to an outside APIs. Application state should not be hidden inside an Operation, and it should be moved to a Store.


```ruby
class GetRandomGithubUser < Hyperloop::Operation
  def self.reload_users
    @promise = HTTP.get("https://api.github.com/users?since=#{rand(500)}").then do |response|
      @users = response.json.collect do |user|
        { name: user[:login], website: user[:html_url], avatar: user[:avatar_url] }
      end
    end
  end
  self.class.step do # as one big step
    return @users.delete_at(rand(@users.length)) unless @users.blank?
    reload_users unless @promise && @promise.pending?
    @promise.then { run }
  end
end
# or
class GetRandomGithubUser < Hyperloop::Operation
  class << self # as 4 steps - whatever you like
    step  { succeed! @users.delete_at(rand(@users.length)) unless @users.blank? }
    step  { succeed! @promise.then { run } if @promise && @promise.pending? }
    step  { self.class.reload_users }
    async { @promise.then { run } }
  end
end
```

An instance of the operation is always created to hold the current parameter values, dispatcher, etc.  The first parameter to a class level `step` block or method (if it takes parameters) will always be the instance.

```ruby
class Interesting < Hyperloop::Operation
  param :increment
  param :multiply
  outbound :result
  outbound :total
  step scope: :class { @total ||= 0 }
  step scope: :class { |op| op.params.result = op.params.increment * op.params.multiply }
  step scope: :class { |op| op.params.total = (@total += op.params.result) }
  dispatch
end
```

### The Boot Operation

Hyperloop includes one predefined Operation, `Hyperloop::Application::Boot`, that runs at system initialization.  Stores can receive `Hyperloop::Application::Boot` to initialize their state.  To reset the state of the application, you can just execute `Hyperloop::Application::Boot`


## Operations can dispatch messages

Hyperloop Operations borrow from the Flux pattern where Operations are dispatchers and Stores are receivers.  The choice to use Operations in this depends entirely on the needs and design of your application.

To illustrate this point, here is the simplest Operation:

```ruby
class Reset < Hyperloop::Operation
end
```

To 'Reset' the system you would say
```ruby
  Reset.run
```

Elsewhere your HyperStores can receive the Reset *Dispatch* using the `receives` macro:

```ruby
class Cart < Hyperloop::Store
  receives Reset do
    mutate.items Hash.new { |h, k| h[k] = 0 }
  end
end
```

Note that multiple stores can receive the same *Dispatch*.

>**Note: Flux pattern vs. Hyperloop Operations** Operations serve the role of both Action Creators and Dispatchers described in the Flux architecture. We chose the name `Operation` rather than `Action` or `Mutation` because we feel it best captures all the capabilities of a `Hyperloop::Operation`.  Nevertheless, Operations are fully compatible with the Flux Pattern.  

### Dispatching With New Parameters

The `dispatch` method sends the `params` object on to any registered receivers.  Sometimes it's useful to add additional outbound params before dispatching.  Additional params can be declared using the `outbound` macro:

```ruby
class AddItemToCart < Hyperloop::Operation
  param :sku, type: String
  param qty: 1, type: Integer, minimum: 1
  outbound :available

  step { HTTP.get('/inventory/#{params.sku}/qty') }
  step { |response| params.available = response.to_i }
  step { fail if params.qty > params.available }
  dispatch
end
```

### Dispatching messages or invoking steps (or both)?

Facebook is very keen on their Flux architecture where messages are dispatched between receivers. In an extensive and complicated front end application it is easy to see why they are drawn to this architecture as it creates an independence and isolation between Components.

As stated earlier in this documentation, the `step` idea came from Trailblazer, which is an alternative Rails architecture that posits that business functionality should not be kept in the Models, Controllers or Views.

In designing Hyperloop's Isomorphic Operations (which would run on the client and the server), we decided to borrow from the best of both architectures and let Operations work in either way.  The decision as to adopt the dispatching or stepping based model is left down to the programmer as determined by their preference or the needs of their application.

## Operations as an API - ServerOps

Some Operations simply do not make sense to run on the client as the resources they depend on may not be available on the client. For example, consider an Operation that needs to send an email - there is no mailer on the client so the Operation has to execute from the server.

That said, with our highest goal being developer productivity, it should be as invisible as possible to the developer where the Operation will execute. A developer writing front-end code should be able to invoke a server-side resource (like a mailer) just as easily as they might invoke a client-side resource.

Hyperloop `ServerOps` replace the need for a boiler-plate HTTP API. All serialization and de-serialization of params are handled by Hyperloop. Hyperloop automagically creates the API endpoint needed to invoke a function from the client which executes on the server and returns the results (via a Promise) to the calling client-side code.

### Server Operations

Operations will run on the client or the server. However, some Operations like `ValidateUserDefaultCC` probably need to check information server side and make secure API calls to our credit card processor.  Rather than build an API and controller to "validate the user credentials" you just specify that the operation must run on the server by using the `Hyperloop::ServerOp` class.

```ruby
class ValidateUserCredentials < Hyperloop::ServerOp
  param :acting_user
  add_error :acting_user, :no_valid_default_cc, "No valid default credit card" do
    !params.acting_user.has_default_cc?
  end
end
```

A Server Operation will always run on the server even if invoked on the client.  When invoked from the client, the ServerOp will receive the `acting_user` param with the current value that your ApplicationController's `acting_user` method returns.   Typically the `acting_user` method will return either some User model or nil (if there is no logged in user.)  It's up to you to define how `acting_user` is computed, but this is easily done with any of the popular authentication gems.  Note that unless you explicitly add `nils: true` to the param declaration, nil will not be accepted.

> **Note regarding Rails Controllers:** Hyperloop is quite flexible and rides along side Rails, without interfering. So you could still have your old controllers, and invoke them the "non-hyperloop" way by doing say an HTTP.post from the client, etc. Hyperloop adds a new mechanism for communicating between client and server called the Server Operation (which is a subclass of Operation.) A ServerOp has no implication on your existing controllers or code, and if used replaces controllers and client side API calls. HyperModel is built on top of Rails ActiveRecord models, and Server Operations, to keep models in sync across the application. ActiveRecord models that are made public (by moving them to the hyperloop/models folder) will automatically be synchronized across the clients and the server (subject to permissions given in the Policy classes.)
Like Server Operations, HyperModel completely removes the need to build controllers, and client side API code. However all of your current active record models, controllers will continue to work unaffected.


As shown above, you can also define a validation to ensure further that the acting user (with perhaps other parameters) is allowed to perform the operation.  In the above case that is the only purpose of the Operation.   Another typical use would be to make sure the current acting user has the correct role to perform the operation:

```ruby
  ...
  validate { raise Hyperloop::AccessViolation unless params.acting_user.admin? }
  ...
```

You can bake this kind logic into a superclass:

```ruby
class AdminOnlyOp < Hyperloop::ServerOp
  param :acting_user
  validate { raise Hyperloop::AccessViolation unless params.acting_user.admin? }
end

class DeleteUser < AdminOnlyOp
  param :user
  add_error :user, :cant_delete_user, "Can't delete yourself, or the last admin user" do
    params.user == params.acting_user || (params.user.admin? && AdminUsers.count == 1)
  end
end
```

Because Operations always return a Promise, there is nothing to change on the client to call a Server Operation. A Server Operation will return a Promise that will be resolved (or rejected) when the Operation completes (or fails) on the server.  

### Isomorphic Operations

Unless the Operation is a Server Operation, it will run where it was invoked.   This can be handy if you have an Operation that needs to run on both the server and the client.  For example, an Operation that calculates the customers discount will want to run on the client so the user gets immediate feedback, and then will be run again on the server when the order is submitted as a double check.


### Parameters and ServerOps

You cannot pass an object from the client to the server as a parameter as the server has no way of knowing the state of the object. Hyperloop takes a traditional implementation approach where an id (or some unique identifier) is passed as the parameter and the receiving code finds and created an instance of that object. For example:

```ruby
class IndexBookOp < Hyperloop::ServerOp
  param :book_id
  step { index_book Book.find_by_id params.book_id }
end
```

### Restricting server code to the server

There are valid cases where you will not want your ServerOp's code to be on the client yet still be able to invoke a ServerOp from client or server code. Good reasons for this would include:

+ Security concerns where you would not want some part of your code on the client
+ Size of code, where there will be unnecessary code downloaded to the client
+ Server code using backticks (`) or the %x{ ... } sequence, both of which are interpreted on the client as escape to generate JS code.

To accomplish this, you wrap the server side implementation of the ServerOp in a `RUBY_ENGINE == 'opal'` test which acts as a compiler directive so that this code is not compiled by Opal.

There are several strategies you can use to apply the RUBY_ENGINE == 'opal' guard to your code.

```ruby
# strategy 1:  guard blocks of code and declarations that you don't want to compile to the client
class MyServerOp < Hyperloop::ServerOp
  # stuff that is okay to compile on the client
  # ... etc
  unless RUBY_ENGINE == 'opal'
     # other code that should not be compiled to the client...
  end
end
```

```ruby
# strategy 2:  guard individual methods
class MyServerOp < Hyperloop::ServerOp
  # stuff that is okay to compile on the client
  # ... etc
  def my_secret_method
     # do something we don't want to be shown on the client
   end unless RUBY_ENGINE == 'opal'
end
```

```ruby
# strategy 3:  describe class in two pieces
class MyServerOp < Hyperloop::ServerOp; end  # publically declare the operation
# provide the private implementation only on the server
class MyServerOp < Hyperloop::ServerOp
  #
end unless RUBY_ENGINE == 'opal'
```

Here is a fuller example:

```ruby
# app/hyperloop/operations/list_files.rb
class ListFiles < Hyperloop::ServerOp
  param :acting_user, nils: true
  param pattern: '*'
  step {  run_ls }

  # because backticks are interpreted by the Opal compiler as escape to JS, we
  # have to make sure this does not compile on the client
  def run_ls
    `ls -l #{params.pattern}`
  end unless RUBY_ENGINE == 'opal'
end

# app/hyperloop/components/app.rb
class App < Hyperloop::Component
  state files: []

  after_mount do
    @pattern = ''
    every(1) { ListFiles.run(pattern: @pattern).then { |files| mutate.files files.split("\n") } }
  end

  render(DIV) do
    INPUT(defaultValue: '')
    .on(:change) { |evt| @pattern = evt.target.value }
    DIV(style: {fontFamily: 'Courier'}) do
      state.files.each do |file|
        DIV { file }
      end
    end
  end
end
```

### Dispatching From Server Operations

You can also broadcast the dispatch from Server Operations to all authorized clients.  The `dispatch_to` will determine a list of *channels* to broadcast the dispatch to:

```ruby
class Announcement < Hyperloop::ServerOp
  # no acting_user because we don't want clients to invoke the Operation
  param :message
  param :duration, type: Float, nils: true
  # dispatch to the built-in Hyperloop::Application Channel
  dispatch_to Hyperloop::Application
end

class CurrentAnnouncements < Hyperloop::Store
  state_reader all: [], scope: :class
  receives Announcement do
    mutate.all << params.message
    after(params.duration) { delete params.message } if params.duration
  end
  def self.delete(message)
    mutate.all.delete message
  end
end
```

#### Channels

As seen above broadcasting is done over a *Channel*.  Any Ruby class (including Operations) can be used as *class channel*.  Any Ruby class that responds to the `id` method can be used as an *instance channel.*  

For example, the `User` active record model could be a used as a channel to broadcast to *all* users.  Each user instance could also be a separate instance channel that would be used to broadcast to a specific user.

The purpose of having channels is to restrict what gets broadcast to who, therefore typically channels represent *connections* to

+ the application (represented by the `Hyperloop::Application` class)
+ or some function within the application (like an Operation)
+ or some class which is *authenticated* like a User or Administrator,
+ instances of those classes,
+ or instances of classes in some relationship - like a `team` that a `user` belongs to.

A channel can be created by including the `Hyperloop::Policy::Mixin`,
which gives three class methods: `regulate_class_connection` `always_allow_connection` and `regulate_instance_connections`.  

For example...

```ruby
class User < ActiveRecord::Base
  include Hyperloop::Policy::Mixin
  regulate_class_connection { self }  
  regulate_instance_connection { self }
end
```

will attach the current acting user to the  `User` channel (which is shared with all users) and to that user's private channel.

Both blocks execute with `self` set to the current acting user, but the return value has a different meaning.  If `regulate_class_connection` returns any truthy value, then the class level connection will be made on behalf of the acting user.  On the other hand, if `regulate_instance_connection` returns an array (possibly nested) or Active Record relationship then an instance connection is made with each object in the list.  So, for example, you could add:

```ruby
class User < ActiveRecord::Base
  has_many chat_rooms
  regulate_instance_connection { chat_rooms }
  # we will connect to all the chat room channels we are members of
end
```

To broadcast to all users, the Operation would have

```ruby
  dispatch_to { User } # dispatch to the User class channel
```

or to send an announcement to a specific user

```ruby
class PrivateAnnouncement < Hyperloop::ServerOp
  param :receiver
  param :message
  # dispatch_to can take a block if we need to
  # dynamically compute the channels
  dispatch_to { params.receiver }
end
...
  # somewhere else in the server
  PrivateAnnouncement.run(receiver: User.find_by_login(login), message: 'log off now!')
```  

The above will work if `PrivateAnnouncement` is invoked from the server, but usually, some other client would be sending the message so the operation could look like this:

```ruby
class PrivateAnnouncement < Hyperloop::ServerOp
  param :acting_user
  param :receiver
  param :message
  validate { raise Hyperloop::AccessViolation unless params.acting_user.admin? }
  validate { params.receiver = User.find_by_login(receiver) }
  dispatch_to { params.receiver }
end
```

On the client::

```ruby
  PrivateAnnouncement.run(receiver: login_name, message: 'log off now!').fail do
    alert('message could not be sent')
  end
```

and elsewhere in the client code, there would be a component like this:

```ruby
class Alerts < Hyperloop::Component
  include Hyperloop::Store::Mixin
  # for simplicity we are going to merge our store with the component
  state alert_messages: [] scope: :class
  receives PrivateAnnouncement { |params| mutate.alert_messages << params.message }
  render(DIV, class: :alerts) do
    UL do
      state.alert_messages.each do |message|
        LI do
          SPAN { message }
          BUTTON { 'dismiss' }.on(:click) { mutate.alert_messages.delete(message) }
        end
      end
    end
  end
end
```

This will (in only 28 lines of code)
+ associate a channel with each logged in user
+ invoke the PrivateAnnouncement Operation on the server (remotely from the client)
+ validate that there is a logged in user at that client
+ validate that we have a non-nil, non-blank receiver and message
+ validate that the acting_user is an admin
+ look up the receiver in the database under their login name
+ dispatch the parameters back to any clients where the receiver is logged in
+ those clients will update their alert_messages state and
+ display the message


The `dispatch_to` callback takes a list of classes, representing *Channels.*  The Operation will be dispatched to all clients connected to those Channels.   Alternatively `dispatch_to` can take a block, a symbol (indicating a method to call) or a proc.  The block, proc or method should return a single Channel, or an array of Channels, which the Operation will be dispatched to.   The dispatch_to callback has access to the params object.  For example, we can add an optional `to` param to our Operation, and use this to select which Channel we will broadcast to.

```ruby
class Announcement < Hyperloop::Operation
  param :message
  param :duration
  param to: nil, type: User
  # dispatch to the Users channel only if specified otherwise announcement is application wide
  dispatch_to { params.to || Hyperloop::Application }
end
```

### Defining Connections in ServerOps

The policy methods `always_allow_connection` and `regulate_class_connection` may be used directly in a ServerOp class.  This will define a channel dedicated to that class, and will also dispatch to that channel when the Operation completes.

```ruby
class Announcement < HyperLoop::ServerOp
  # all clients will have an Announcement Channel which will
  # receive all dispatches from the Announcement Operation
  always_allow_connection
end
```

```ruby
class AdminOps < HyperLoop::ServerOp
  # subclasses can be invoked from the client if an admin is logged in
  # and all other clients that have a logged in admin will receive the dispatch
  regulate_class_connection { acting_user.admin? }
  param :acting_user
  validate { param.acting_user.admin? }
end
```

### Regulating Dispatches in Policy Classes

Regulations and dispatch lists can be grouped and specified in Policy files, which are by convention kept in the Rails `app/policies` directory.

```ruby
# app/policies/announcement_policy.rb
class AnnouncementPolicy
  always_allow_connection
  dispatch_to { params.acting_user }
end

# app/policies/user_policy.rb
class UserPolicy
  regulate_instance_connection { self }
end
```

### Serialization

If you need to control serialization and deserialization across the wire you can define the following *class* methods:

```ruby
def self.serialize_params(hash)
  # receives param_name -> value pairs
  # return an object ready for to_json
  # default is just return the input hash
end

def self.deserialize_params(object)
  # recieves whatever was returned from serialize_to_server
  # (param_name => value pairs by default)
  # must return a hash of param_name => value pairs
  # by default this returns object
end

def self.serialize_response(object)
  # receives the object ready for to_json
  # by default this returns object
end

def self.deserialize_response(object)
  # receives whatever was returned from serialize_response
  # by default this returns object
end

def self.serialize_dispatch(hash)
  # input is always key - value pairs
  # return an object ready for to_json
  # default just returns the input hash
end

def self.deserialize_dispatch(object)
  # recieves whatever was returned from serialize_to_server
  # (param_name => value pairs by default)
  # must return a hash of param_name => value pairs
  # by default this returns object
end
```

### Accessing the Controller

ServerOps have the ability to receive the "controller" as a param. This is handy for low-level stuff (like login) where you need access to the controller. There is a subclass of ServerOp called ControllerOp that simply declares this param and will delegate any controller methods to the controller param. So within a `ControllerOp` if you say `session` you will get the session object from the controller.

Here is a sample of the SignIn operation using the Devise Gem:

```ruby
class SignIn < Hyperloop::ControllerOp
  param :email
  inbound :password
  add_error(:email, :does_not_exist, 'that login does not exist') { !(@user = User.find_by_email(params.email)) }
  add_error(:password, :is_incorrect, 'password is incorrect') { !@user.valid_password?(params.password)  }
 # no longer have to do this step { params.password = nil }
  step { sign_in(:user, @user)  }
end
```

In the code above there is another parameter type in ServerOps, called inbound, which will not get dispatched.

### Broadcasting to the current_session

Let's say you would like to be able to broadcast to the current session. For example, after the user signs in we want to broadcast to all the browser windows the user happens to have open so that they can update.

For this, we have a `current_session` method in the `ControllerOp` that you can dispatch to.

```ruby
class SignIn < Hyperloop::ControllerOp
  param :email
  inbound :password
  add_error(:email, :does_not_exist, 'that login does not exist') { !(@user = User.find_by_email(params.email)) }
  add_error(:password, :is_incorrect, 'password is incorrect') { !@user.valid_password?(params.password)  }
  step { sign_in(:user, @user)  }
  dispatch_to { current_session }
end
```

The Session channel is special so to attach to the application to it you would say in the top level component:

```ruby
class App < Hyperloop::Component
  after_mount :connect_session
end
```

## Additional information

### Operation Capabilities

Operations have the following capabilities:

+ Can easily be chained because they always return Promises
+ declare both their parameters and what they will dispatch
+ Parameters can be validated and type checked
+ Can run remotely on the server
+ Can be dispatched from the server to all authorized clients.
+ Can hold their own state data when appropriate
+ Operations also serves as the bridge between client and server
+ An operation can run on the client or the server and can be invoked remotely.

**Use Operations as you choose**. This architecture is descriptive but not prescriptive. Depending on the needs of your application and your overall thoughts on architecture, you may need a little or a lot of the functionality provided by Operations. If you chose, you could keep all your business logic in your Models, Stores or Components - we suggest that it is better application design not to do this, but the choice is yours.

## Background

The design of Hyperloop's Operations have been inspired by three concepts: [Trailblazer Operations](http://trailblazer.to/gems/operation/2.0/) (for encapsulating business logic in `steps`), the [Flux pattern](https://facebook.github.io/flux/) (for dispatchers and receivers), and the [Mutation Gem](https://github.com/cypriss/mutations) (for validating params).

## Hyperloop Operations compared to Flux

| Flux | HyperLoop |
|-----| --------- |
| Action | Hyperloop::Operation subclass |
| ActionCreator | `Hyperloop::Operation.step/failed/async` methods |
| Action Data | Hyperloop::Operation parameters |
| Dispatcher | `Hyperloop::Operation#dispatch` method |
| Registering a Store | `Store.receives` |<|MERGE_RESOLUTION|>--- conflicted
+++ resolved
@@ -21,11 +21,7 @@
 
 This goal of this documentation is to outline Hyperloop's Operations classes and provides enough information and examples to show how to implement Operations in an application.
 
-<<<<<<< HEAD
-### Operations have three functions
-=======
-## What do Operations do?
->>>>>>> a4c3f2cc
+### What do Operations do?
 
 Operations are packaged as one neat package but perform three different functions:
 
