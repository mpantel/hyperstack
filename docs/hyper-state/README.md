

### Revisiting the Tic Tac Toe Game

The easiest way to understand HyperState is by example.  If you you did not see the Tic-Tac-Toe example, then **[please review it now](client-dsl/interlude-tic-tac-toe.md)**, as we are going to use this to demonstrate how to use the `Hyperstack::State::Observable` module.

In our original Tic-Tac-Toe implementation the state of the game was stored in the `DisplayGame` component.  State was updated by
<<<<<<< HEAD
<<<<<<< Updated upstream
"bubbling up" events from lower level components up to `DisplayGame` where the event handler updated the state.
=======
"bubbling up" events from lower level components up to `DisplayGame` where the event hander updated the state.
>>>>>>> Stashed changes
=======
<<<<<<< HEAD
"bubbling up" events from lower level components up to `DisplayGame` where the event handler updated the state.
=======
"bubbling up" events from lower level components up to `DisplayGame` where the event hander updated the state.
>>>>>>> issue-402
>>>>>>> a77e5f3e

This is a nice simple approach but suffers from two issues:
+ Each level of lower level components must be responsible for bubbling up the events to the higher component.
+ The `DisplayGame` component is responsible for both managing state and displaying the game.

As our applications become larger we will want a way to keep each component's interface isolated and not dependent on the overall
architecture, and to insure good separation of concerns.  

The `Hyperstack::State::Observable` module allows us to put the game's state into a separate class which can be accessed from any
component:  No more need to bubble up events, and no more cluttering up our `DisplayGame` component with state management
and details of the game's data structure.

Here is the game state and associated methods moved out of the `DisplayGame` component into its own class:

```ruby
class Game
  include Hyperstack::State::Observable

  def initialize
    @history = [[]]
    @step = 0
  end

  observer :player do
    @step.even? ? :X : :O
  end

  observer :current do
    @history[@step]
  end

  state_reader :history

  WINNING_COMBOS = [[0, 1, 2], [3, 4, 5], [6, 7, 8], [0, 3, 6], [1, 4, 7], [2, 5, 8], [0, 4, 8], [2, 4, 6]]

  def current_winner?
    WINNING_COMBOS.each do |a, b, c|
      return current[a] if current[a] && current[a] == current[b] && current[a] == current[c]
    end
    false
  end

  mutator :handle_click! do |id|
    board = history[@step]
    return if current_winner? || board[id]

    board = board.dup
    board[id] = player
    @history = history[0..@step] + [board]
    @step += 1
  end

  mutator(:jump_to!) { |step| @step = step }
end
```
Let's go over the each of the differences from the code that was in the `DisplayGame` component.

```ruby
class Game
  include Hyperstack::State::Observable
```

`Game` is now in its own class and includes `Hyperstack::State::Observable`. This adds a number of methods to `Game` that allows our class to become
a *reactive store*.  When `Game` interacts with other stores and components they will be updated as the state of  `Game` changes.

```ruby
  def initialize
    @history = [[]]
    @step = 0
  end
```

In the original implementation we initialized the two state variables `@history` and `@step` in the `before_mount` callback. The same initialization
is now in the `initialize` method which will be called when a new instance of the game is created.  This will still be done in the  `DisplayGame`
`before_mount` callback (see below.)

```ruby
  observer :player do
    @step.even? ? :X : :O
  end

  observer :current do
    @history[@step]
  end
```

In the original implementation we had instance methods `player` and `current`.  Now that `Game` is a separate class we define these
methods using `observer`.

The `observer` method creates a method that is the inverse of `mutator`.  While `mutate` (and `mutator`) indicate that state has
been changed `observe` and `observer` indicate that state has been accessed outside the class.  

```ruby
  attr_reader :history
```

Just as we have `mutate`, `mutator`, and `state_writer`, we have `observe`, `observer`, and `state_reader`.

```ruby
  WINNING_COMBOS = [[0, 1, 2], [3, 4, 5], [6, 7, 8], [0, 3, 6], [1, 4, 7], [2, 5, 8], [0, 4, 8], [2, 4, 6]]

  def current_winner?
    WINNING_COMBOS.each do |a, b, c|
      return current[a] if current[a] && current[a] == current[b] && current[a] == current[c]
    end
    false
  end
```

We don't need any changes to `current_winner?`.  It accesses the internal state through the `current` method
so there is no need to explicitly make `current_winner?` an observer (but we could, without affecting anything.)

```ruby
  mutator :handle_click! do |id|
    board = history[@step]
    return if current_winner? || board[id]

    board = board.dup
    board[id] = player
    @history = history[0..@step] + [board]
    @step += 1
  end

  mutator(:jump_to!) { |step| @step = step }
end
```

Finally we need no changes to the `handle_click!` and `jump_to!` mutators either.

#### The Updated DisplayGame Component

```ruby
class DisplayGame < HyperComponent
  before_mount { @game = Game.new }
  def moves
    return unless @game.history.length > 1

    @game.history.length.times do |move|
      LI(key: move) { move.zero? ? "Go to game start" : "Go to move ##{move}" }
        .on(:click) { @game.jump_to!(move) }
    end
  end

  def status
    if (winner = @game.current_winner?)
      "Winner: #{winner}"
    else
      "Next player: #{@game.player}"
    end
  end

  render(DIV, class: :game) do
    DIV(class: :game_board) do
      DisplayCurrentBoard(game: @game)
    end
    DIV(class: :game_info) do
      DIV { status }
      OL { moves }
    end
  end
end
```

The `DisplayGame` `before_mount` callback is still responsible for initializing the game, but it no longer needs to be aware of
the internals of the game's state.  It simply calls `Game.new` and stores the result in the `@game` instance variable. For the rest
of the component's code we call the appropriate method on `@game`.

We will need to pass the entire game to `DisplayBoard` (we will see why shortly) so we will rename it to `DisplayCurrentBoard`.

As we will see `DisplayCurrentBoard` will be responsible for directly notifying the game that a user has clicked, so we do not
need to handle any events coming back from `DisplayCurrentBoard`.

#### The DisplayCurrentBoard Component

```ruby
class DisplayCurrentBoard < HyperComponent
  param :game

  def draw_square(id)
    BUTTON(class: :square, id: id) { game.current[id] }
    .on(:click) { game.handle_click!(id) }
  end

  render(DIV) do
    (0..6).step(3) do |row|
      DIV(class: :board_row) do
        (row..row + 2).each { |id| draw_square(id) }
      end
    end
  end
end
```

The `DisplayCurrentBoard` component receives the entire game, and it will access the current board, using the
`current` method, and will directly notify the game when a user clicks using the `handle_click!` method.

By having `DisplayCurrentBoard` directly deal with user actions, we simplify both components as they do not have to
communicate back upwards via events.  Instead we communicate through the central game store.

### The Flux Loop

Rather than sending params down to lower level components, and having the components bubble up events, we have created a *Flux Loop*.
The `Game` store holds the state, the top level component reads the state and sends it down to lower level components, those
components update the `Game` state causing the top level component to re-rerender.  

This structure greatly simplifies the structure and understanding of our components, and keeps each component functionally isolated.

Furthermore algorithms such as `current_winner?` now are neatly abstracted out into their own class.

### Classes and Instances

If we are sure we will only want one game board, we could define `Game` with class methods like this:

```ruby
class Game
  include Hyperstack::State::Observable

  class << self
    def initialize
      @history = [[]]
      @step = 0
    end

    observer :player do
      @step.even? ? :X : :O
    end

    observer :current do
      @history[@step]
    end

    state_reader :history

    WINNING_COMBOS = [[0, 1, 2], [3, 4, 5], [6, 7, 8], [0, 3, 6], [1, 4, 7], [2, 5, 8], [0, 4, 8], [2, 4, 6]]

    def current_winner?
      WINNING_COMBOS.each do |a, b, c|
        return current[a] if current[a] && current[a] == current[b] && current[a] == current[c]
      end
      false
    end

    mutator :handle_click! do |id|
      board = history[@step]
      return if current_winner? || board[id]

      board = board.dup
      board[id] = player
      @history = history[0..@step] + [board]
      @step += 1
    end

    mutator(:jump_to!) { |step| @step = step }
  end
end

class DisplayBoard < HyperComponent
  param :board

  def draw_square(id)
    BUTTON(class: :square, id: id) { board[id] }
    .on(:click) { Game.handle_click!(id) }
  end

  render(DIV) do
    (0..6).step(3) do |row|
      DIV(class: :board_row) do
        (row..row + 2).each { |id| draw_square(id) }
      end
    end
  end
end

class DisplayGame < HyperComponent
  def moves
    return unless Game.history.length > 1

    Game.history.length.times do |move|
      LI(key: move) { move.zero? ? "Go to game start" : "Go to move ##{move}" }
        .on(:click) { Game.jump_to!(move) }
    end
  end

  def status
    if (winner = Game.current_winner?)
      "Winner: #{winner}"
    else
      "Next player: #{Game.player}"
    end
  end

  render(DIV, class: :game) do
    DIV(class: :game_board) do
      DisplayBoard(board: Game.current)
    end
    DIV(class: :game_info) do
      DIV { status }
      OL { moves }
    end
  end
end
```

Now instead of creating an instance and passing it around we
call the class level methods on `Game` throughout.

The `Hyperstack::State::Observable` module will call any class level `initialize` methods in the class or subclasses
before the first component mounts.

Note that with this approach we can go back to passing just the current board to `DisplayBoard` as `DisplayBoard` can
directly access `Game.handle_click!` since there is only one game.

### Thinking About Stores

To summarize: a store is simply a Ruby object or class that using the `observe` and `mutate` methods marks when its internal data
has been observed by some other class, or when its internal data has changed.

When components render they observe stores throughout the system, and when those stores mutate the components will rerender.

You as the programmer need only to remember that public methods that read *internal* state must at some point
during their execution declare this using `observe`, `observer`,
`state_reader` or `state_accessor` methods.  Likewise a method that changes *internal* state must declare this using `mutate`, `mutator`, `state_writer` or `state_accessor` methods.

If your store's methods access other stores, you do not need worry about their state, only your own.  On the other hand keep in mind
that the built in Ruby Array and Hash classes are **not** stores, so when you modify or read an Array or a Hash its up to you to use
the appropriate `mutate` or `observe` method.

### Stores and Parameters

Typically in a large system you will have one or more central stores, and what you end up passing as parameters are either instances of those stores, or some other kind of index into the store.  If there is only one store (as in the case of our Game), you
need not pass any parameters at all.

We can rewrite the previous iteration of `DisplayBoard` to demonstrate this:

```ruby
class DisplaySquare
  param :id
  render
    BUTTON(class: :square, id: id) { Game.current[id] }
    .on(:click) { Game.handle_click(id) }
  end
end
class DisplayBoard < HyperComponent
  render(DIV) do
    (0..6).step(3) do |row|
      DIV(class: :board_row) do
        (row..row + 2).each { |id| DisplaySquare(id: id) }
      end
    end
  end
end
```

Here `DisplayBoard` no longer takes any parameter (and could be renamed again to `DisplayCurrentBoard`) and now a new component -
`DisplaySquare` - takes the id of the square to display, but the game or the current board are never passed as parameters;
there is no need to as they are implicit.

<<<<<<< HEAD
Whether to pass (or not pass) a store class, an instance of a store, or some other index into the store is a design decision that depends on
=======
Whether to not pass a store class, an instance of a store, or some other index into the store is a design decision that depends on
>>>>>>> issue-402
lots of factors, mainly how you see your application evolving over time.

### Summary of Methods

All the observable methods can be used either at the class or instance level.

#### Observing State: `observe, observer, state_reader`

The `observe` method takes any number of arguments and/or a block. The last argument evaluated or the value of the block is returned.

The arguments and block are evaluated then the object's state will be *observed*.  

If the block exits with a return or break, the state will **not** be observed.

```ruby
# evaluate and return a value
observe @history[@step]

# evaluate a block and return its value
observe do
  @history[@step]
end
```

The `observer` method defines a new method with an implicit observe:

```ruby
observer :foo do |x, y, z|
  ...
end
```
is equivilent to
```ruby
def foo(x, y, z)
  observe do
    ...
  end
end
```

Again if the block exits with a `return` or `break` the state will **not** be observed.

The `state_reader` method declares one or more state accessors with an implicit state observation:

```ruby
state_reader :bar, :baz
```
is equivilent to
```ruby
def bar
  observe @bar
end
def baz
  observe @baz
end
```

#### Mutating State: `mutate, mutator, state_writer, toggle`

The `mutate` method takes any number of arguments and/or a block. The last argument evaluated or the value of the block is returned.

The arguments and block are evaluated then the object's state will be *mutated*.  

If the block exits with a return or break, the state will **not** be mutated.

```ruby
# evaluate and return a value
mutate @history[@step]

# evaluate a block and return its value
mutate do
  @history[@step]
end
```

The `mutator` method defines a new method with an implicit mutate:

```ruby
mutator :foo do |x, y, z|
  ...
end
```
is equivilent to
```ruby
def foo(x, y, z)
  mutate do
    ...
  end
end
```

Again if the block exits with a `return` or `break` the state will **not** be mutated.

The `state_writer` method declares one or more state accessors with an implicit state mutation:

```ruby
state_reader :bar, :baz
```
is equivilent to
```ruby
def bar=(x)
  mutate @bar = x
end
def baz=(x)
  observe @baz = x
end
```

The `toggle` method reverses the polarity of a instance variable:

```ruby
toggle(:foo)
```
is equivilent to
```ruby
mutate @foo = !@foo
```

#### The `state_accessor` Method

Combines `state_reader` and `state_writer` methods.

```ruby
state_accessor :foo, :bar
```
is equivilent to
```ruby
state_reader :foo, :bar
state_writer :foo, :bar
```

### Components and Stores

The standard `HyperComponent` base class includes `Hyperstack::State::Observable` so any `HyperComponent` has access to
all of the above methods.  A component also always **observes itself** so you never need to use `observe` within
a component **unless** the state will be accessed outside the component.   However once you start doing that you
would be better off to move the state into a separate store.

> In addition components also act as the **Observers** in the system.  What this means is
that current component that is running its render method is recording all stores that call `observe`, when
a store mutates, then all the components that recorded observations will be rerendered.<|MERGE_RESOLUTION|>--- conflicted
+++ resolved
@@ -5,19 +5,7 @@
 The easiest way to understand HyperState is by example.  If you you did not see the Tic-Tac-Toe example, then **[please review it now](client-dsl/interlude-tic-tac-toe.md)**, as we are going to use this to demonstrate how to use the `Hyperstack::State::Observable` module.
 
 In our original Tic-Tac-Toe implementation the state of the game was stored in the `DisplayGame` component.  State was updated by
-<<<<<<< HEAD
-<<<<<<< Updated upstream
 "bubbling up" events from lower level components up to `DisplayGame` where the event handler updated the state.
-=======
-"bubbling up" events from lower level components up to `DisplayGame` where the event hander updated the state.
->>>>>>> Stashed changes
-=======
-<<<<<<< HEAD
-"bubbling up" events from lower level components up to `DisplayGame` where the event handler updated the state.
-=======
-"bubbling up" events from lower level components up to `DisplayGame` where the event hander updated the state.
->>>>>>> issue-402
->>>>>>> a77e5f3e
 
 This is a nice simple approach but suffers from two issues:
 + Each level of lower level components must be responsible for bubbling up the events to the higher component.
@@ -375,11 +363,7 @@
 `DisplaySquare` - takes the id of the square to display, but the game or the current board are never passed as parameters;
 there is no need to as they are implicit.
 
-<<<<<<< HEAD
 Whether to pass (or not pass) a store class, an instance of a store, or some other index into the store is a design decision that depends on
-=======
-Whether to not pass a store class, an instance of a store, or some other index into the store is a design decision that depends on
->>>>>>> issue-402
 lots of factors, mainly how you see your application evolving over time.
 
 ### Summary of Methods
