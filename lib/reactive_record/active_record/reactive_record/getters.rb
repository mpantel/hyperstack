module ReactiveRecord
  # creates getters for various method types
  # TODO replace sync_attribute calls with direct logic
  module Getters
    def get_belongs_to(assoc, reload = nil)
      getter_common(assoc.attribute, reload) do |has_key, attr|
        return if new?
        value = Base.fetch_from_db([@model, [:find, id], attr, @model.primary_key]) if id.present?
        value = find_association(assoc, value)
        sync_ignore_dummy attr, value, has_key
      end
    end

    def get_has_many(assoc, reload = nil)
      getter_common(assoc.attribute, reload) do |_has_key, attr|
        if new?
          @attributes[attr] = Collection.new(assoc.klass, @ar_instance, assoc)
        else
          sync_attribute attr, Collection.new(assoc.klass, @ar_instance, assoc, *vector, attr)
        end
      end
    end

    def get_attr_value(attr, reload = nil)
      non_relationship_getter_common(attr, reload) do
        sync_attribute attr, convert(attr, model.columns_hash[attr][:default])
      end
    end

    def get_primary_key_value
      non_relationship_getter_common(model.primary_key, false)
    end

    def get_server_method(attr, reload = nil)
      non_relationship_getter_common(attr, reload) do |has_key|
        sync_ignore_dummy attr, Base.load_from_db(self, *(vector ? vector : [nil]), attr), has_key
      end
    end

    def get_ar_aggregate(aggr, reload = nil)
      getter_common(aggr.attribute, reload) do |has_key, attr|
        if new?
          @attributes[attr] = aggr.klass.new.backing_record.link_aggregate(attr, self)
        else
          sync_ignore_dummy attr, new_from_vector(aggr.klass, self, *vector, attr), has_key
        end
      end
    end

    def get_non_ar_aggregate(attr, reload = nil)
      non_relationship_getter_common(attr, reload)
    end

    private

<<<<<<< HEAD
    def virtual_fetch_on_server_warning(attribute)
      log(
        "Warning fetching virtual attributes (#{model.name}.#{attribute}) during prerendering "\
=======
    def virtual_fetch_on_server_warning(attr)
      log(
        "Warning fetching virtual attributes (#{model.name}.#{attr}) during prerendering "\
>>>>>>> bf87a4e0
        'on a changed or new model is not implemented.',
        :warning
      )
    end

    def sync_ignore_dummy(attr, value, has_key)
      # ignore the value if its a Dummy value and there is already a value present
      # this is used to implement reloading.  During the reload while we are waiting we
      # want the current attribute (if its present) to not change.  Once the fetch
      # is complete the fetch process will reload the attribute
      value = @attributes[attr] if has_key && value.is_a?(Base::DummyValue)
      sync_attribute(attr, value)
    end

    def non_relationship_getter_common(attr, reload, &block)
      getter_common(attr, reload) do |has_key|
        if new?
          yield has_key if block
        elsif on_opal_client?
          sync_ignore_dummy attr, Base.load_from_db(self, *(vector ? vector : [nil]), attr), has_key
        elsif id.present?
          sync_attribute attr, Base.fetch_from_db([@model, [:find, id], attr])
        else
          sync_attribute attr, Base.fetch_from_db([*vector, attr])
        end
      end
    end

    def getter_common(attribute, reload)
      @virgin = false unless data_loading?
      return if @destroyed
      if @attributes.key? attribute
        current_value = @attributes[attribute]
        current_value.notify if current_value.is_a? Base::DummyValue
        if reload
          virtual_fetch_on_server_warning(attribute) if on_opal_server? && changed?
          yield true, attribute
        else
          current_value
        end
      else
        virtual_fetch_on_server_warning(attribute) if on_opal_server? && changed?
        yield false, attribute
      end.tap { |value| React::State.get_state(self, attribute) unless data_loading? }
    end

    def find_association(association, id)
      inverse_of = association.inverse_of
      instance = if id
        find(association.klass, association.klass.primary_key, id)
      else
        new_from_vector(association.klass, nil, *vector, association.attribute)
      end
      instance_backing_record_attributes = instance.attributes
      inverse_association = association.klass.reflect_on_association(inverse_of)
      if inverse_association.collection?
        instance_backing_record_attributes[inverse_of] = if id and id != ""
          Collection.new(@model, instance, inverse_association, association.klass, ["find", id], inverse_of)
        else
          Collection.new(@model, instance, inverse_association, *vector, association.attribute, inverse_of)
        end unless instance_backing_record_attributes[inverse_of]
        instance_backing_record_attributes[inverse_of].replace [@ar_instance]
      else
        instance_backing_record_attributes[inverse_of] = @ar_instance
      end unless association.through_association? || instance_backing_record_attributes.key?(inverse_of)
      instance
    end

    def link_aggregate(attr, parent)
      self.aggregate_owner = parent
      self.aggregate_attribute = attr
      @ar_instance
    end
  end
end<|MERGE_RESOLUTION|>--- conflicted
+++ resolved
@@ -53,15 +53,9 @@
 
     private
 
-<<<<<<< HEAD
-    def virtual_fetch_on_server_warning(attribute)
-      log(
-        "Warning fetching virtual attributes (#{model.name}.#{attribute}) during prerendering "\
-=======
     def virtual_fetch_on_server_warning(attr)
       log(
         "Warning fetching virtual attributes (#{model.name}.#{attr}) during prerendering "\
->>>>>>> bf87a4e0
         'on a changed or new model is not implemented.',
         :warning
       )
