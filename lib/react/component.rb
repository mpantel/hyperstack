require 'react/ext/string'
require 'react/ext/hash'
require 'active_support/core_ext/class/attribute'
require 'react/callbacks'
require 'react/rendering_context'
require 'react/observable'
require 'react/state'
require 'react/component/api'
require 'react/component/class_methods'
require 'native'

module React
  module Component
    def self.included(base)
      base.include(API)
      base.include(React::Callbacks)
<<<<<<< HEAD
      base.instance_eval do

        class PropsWrapper < BasicObject

          def initialize(props_hash)
            @props_hash = props_hash
            @processed_params = {}
          end

          def [](prop)
            return unless @props_hash
            @props_hash[prop]
          end

        end
      end
=======
>>>>>>> ca091157
      base.class_eval do
        class_attribute :initial_state
        define_callback :before_mount
        define_callback :after_mount
        define_callback :before_receive_props
        define_callback :before_update
        define_callback :after_update
        define_callback :before_unmount

        def deprecated_params_method(name, *args, &block)
          self.class.deprecation_warning "Direct access to param `#{name}`.  Use `params.#{name}` instead."
          params.send(name, *args, &block)
        end

        def render
          raise "no render defined"
        end unless method_defined?(:render)

        def children
          nodes = [`#{@native}.props.children`].flatten
          class << nodes
            include Enumerable

            def to_n
              self
            end

            def each(&block)
              if block_given?
                %x{
                  React.Children.forEach(#{self.to_n}, function(context){
                    #{block.call(React::Element.new(`context`))}
                  })
                }
                nil
              else
                Enumerator.new(`React.Children.count(#{self.to_n})`) do |y|
                  %x{
                    React.Children.forEach(#{self.to_n}, function(context){
                      #{y << React::Element.new(`context`)}
                    })
                  }
                end
              end
            end
          end

          nodes
        end

      end
      base.extend(ClassMethods)

      if base.name
        parent = base.name.split("::").inject([Module]) { |nesting, next_const| nesting + [nesting.last.const_get(next_const)] }[-2]

        class << parent

          def method_missing(n, *args, &block)
            name = n
            if name =~ /_as_node$/
              node_only = true
              name = name.gsub(/_as_node$/, "")
            end
            begin
              name = const_get(name)
            rescue Exception
              name = nil
            end
            unless name && name.method_defined?(:render)
              return super
            end
            React::RenderingContext.build_or_render(node_only, name, *args, &block)
          end

        end
      end
    end

    def initialize(native_element)
      @native = native_element
    end

    def params
      @props_wrapper
      #Hash.new(`#{@native}.props`)
    end

    def props
      Hash.new(`#{@native}.props`)
    end

    def refs
      Hash.new(`#{@native}.refs`)
    end

    def state
      #raise "No native ReactComponent associated" unless @native
      @state_wrapper ||= StateWrapper.new(@native, self)
    end

    def update_react_js_state(object, name, value)
      if object
        set_state({"***_state_updated_at-***" => Time.now.to_f, "#{object.class.to_s+'.' unless object == self}#{name}" => value})
      else
        set_state({name => value})
      end rescue nil
    end

    def emit(event_name, *args)
      self.params["_on#{event_name.to_s.event_camelize}"].call(*args)
    end

    def component_will_mount
      IsomorphicHelpers.load_context(true) if IsomorphicHelpers.on_opal_client?
      @props_wrapper = self.class.props_wrapper.new(Hash.new(`#{@native}.props`))
      set_state! initial_state if initial_state
      React::State.initialize_states(self, initial_state)
      React::State.set_state_context_to(self) { self.run_callback(:before_mount) }
    rescue Exception => e
      self.class.process_exception(e, self)
    end

    def component_did_mount
      React::State.set_state_context_to(self) do
        self.run_callback(:after_mount)
        React::State.update_states_to_observe
      end
    rescue Exception => e
      self.class.process_exception(e, self)
    end

    def component_will_receive_props(next_props)
      # need to rethink how this works in opal-react, or if its actually that useful within the react.rb environment
      # for now we are just using it to clear processed_params
      React::State.set_state_context_to(self) { self.run_callback(:before_receive_props, Hash.new(next_props)) }
    rescue Exception => e
      self.class.process_exception(e, self)
    end

    def props_changed?(next_props)
      return true unless props.keys.sort == next_props.keys.sort
      props.detect { |k, v| `#{next_props[k]} != #{params[k]}`}
    end

    def should_component_update?(next_props, next_state)
      React::State.set_state_context_to(self) do
        next_props = Hash.new(next_props)
        if self.respond_to?(:needs_update?)
          !!self.needs_update?(next_props, Hash.new(next_state))
        elsif false # switch to true to force updates per standard react
          true
        elsif props_changed? next_props
          true
        elsif `!next_state != !#{@native}.state`
          true
        elsif `!next_state && !#{@native}.state`
          false
        elsif `next_state["***_state_updated_at-***"] != #{@native}.state["***_state_updated_at-***"]`
          true
        else
          false
        end.to_n
      end
    end

    def component_will_update(next_props, next_state)
      React::State.set_state_context_to(self) { self.run_callback(:before_update, Hash.new(next_props), Hash.new(next_state)) }
      @props_wrapper = self.class.props_wrapper.new(Hash.new(next_props))
    rescue Exception => e
      self.class.process_exception(e, self)
    end

    def component_did_update(prev_props, prev_state)
      React::State.set_state_context_to(self) do
        self.run_callback(:after_update, Hash.new(prev_props), Hash.new(prev_state))
        React::State.update_states_to_observe
      end
    rescue Exception => e
      self.class.process_exception(e, self)
    end

    def component_will_unmount
      React::State.set_state_context_to(self) do
        self.run_callback(:before_unmount)
        React::State.remove
      end
    rescue Exception => e
      self.class.process_exception(e, self)
    end

    def p(*args, &block)
      if block || args.count == 0 || (args.count == 1 && args.first.is_a?(Hash))
        _p_tag(*args, &block)
      else
        Kernel.p(*args)
      end
    end

    def component?(name)
      name_list = name.split("::")
      scope_list = self.class.name.split("::").inject([Module]) { |nesting, next_const| nesting + [nesting.last.const_get(next_const)] }.reverse
      scope_list.each do |scope|
        component = name_list.inject(scope) do |scope, class_name|
          scope.const_get(class_name)
        end rescue nil
        return component if component && component.method_defined?(:render)
      end
      nil
    end

    def method_missing(n, *args, &block)
      return props[n] if props.key? n # TODO deprecate and remove - done so that params shadow tags, no longer needed
      name = n
      if name =~ /_as_node$/
        node_only = true
        name = name.gsub(/_as_node$/, "")
      end
      unless (React::HTML_TAGS.include?(name) || name == 'present'  || name == '_p_tag' || (name = component?(name, self)))
        return super
      end

      if name == "present"
        name = args.shift
      end

      if name == "_p_tag"
        name = "p"
      end

      React::RenderingContext.build_or_render(node_only, name, *args, &block)
    end

    def watch(value, &on_change)
      React::Observable.new(value, on_change)
    end

    def define_state(*args, &block)
      React::State.initialize_states(self, self.class.define_state(*args, &block))
    end

    attr_reader :waiting_on_resources

    def _render_wrapper
      React::State.set_state_context_to(self) do
        RenderingContext.render(nil) {render || ""}.tap { |element| @waiting_on_resources = element.waiting_on_resources if element.respond_to? :waiting_on_resources }
      end
    rescue Exception => e
      self.class.process_exception(e, self)
    end
  end
end<|MERGE_RESOLUTION|>--- conflicted
+++ resolved
@@ -14,25 +14,6 @@
     def self.included(base)
       base.include(API)
       base.include(React::Callbacks)
-<<<<<<< HEAD
-      base.instance_eval do
-
-        class PropsWrapper < BasicObject
-
-          def initialize(props_hash)
-            @props_hash = props_hash
-            @processed_params = {}
-          end
-
-          def [](prop)
-            return unless @props_hash
-            @props_hash[prop]
-          end
-
-        end
-      end
-=======
->>>>>>> ca091157
       base.class_eval do
         class_attribute :initial_state
         define_callback :before_mount
