if RUBY_ENGINE == 'opal'
  require "sources/react.js"
  require "reactive-ruby/top_level"
  require "reactive-ruby/component"
  require "reactive-ruby/element"
  require "reactive-ruby/event"
  require "reactive-ruby/version"
  require "reactive-ruby/api"
  require "reactive-ruby/validator"
  require "reactive-ruby/observable"
  require "reactive-ruby/rendering_context"
  require "reactive-ruby/state"
  require "reactive-ruby/isomorphic_helpers"
  require "rails-helpers/top_level_rails_component"
<<<<<<< HEAD

=======
>>>>>>> 4c101bf8
else
  require "opal"
  require "opal-browser"
  require "opal-activesupport"
  require "reactive-ruby/version"
  require "reactive-ruby/rails" if defined?(Rails)
  require "reactive-ruby/isomorphic_helpers"
  require "reactive-ruby/serializers"

  Opal.append_path File.expand_path('../', __FILE__).untaint
end<|MERGE_RESOLUTION|>--- conflicted
+++ resolved
@@ -12,10 +12,6 @@
   require "reactive-ruby/state"
   require "reactive-ruby/isomorphic_helpers"
   require "rails-helpers/top_level_rails_component"
-<<<<<<< HEAD
-
-=======
->>>>>>> 4c101bf8
 else
   require "opal"
   require "opal-browser"
