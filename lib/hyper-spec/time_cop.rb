--- conflicted
+++ resolved
@@ -1,39 +1,4 @@
-<<<<<<< HEAD
-# Interface to the Lolex package running on the client side
-# Below we will monkey patch Timecop to call these methods
-class Lolex
-  class << self
-    def init(page, client_time_zone, resolution)
-      @capybara_page = page
-      @resolution = resolution || 10
-      @client_time_zone = client_time_zone
-      run_pending_evaluations
-      @initialized = true
-    end
-
-    def initialized?
-      @initialized
-    end
-
-    def push(mock_type, *args)
-      scale = if mock_type == :freeze
-                0
-              elsif mock_type == :scale
-                args[0]
-              else
-                1
-              end
-      evaluate_ruby do
-        "Lolex.push('#{time_string_in_zone}', #{scale}, #{@resolution})"
-      end
-    end
-
-    def pop
-      evaluate_ruby { 'Lolex.pop' }
-    end
-=======
 require 'timecop'
->>>>>>> 84f010c1
 
 module HyperSpec
   class Timecop
@@ -44,14 +9,8 @@
 
       stack_item = TimeStackItem.new(mock_type, *args)
 
-<<<<<<< HEAD
-    def time_string_in_zone
-      Time.now.in_time_zone(@client_time_zone).strftime('%Y/%m/%d %H:%M:%S %z')
-    end
-=======
       stack_backup = @_stack.dup
       @_stack << stack_item
->>>>>>> 84f010c1
 
       Lolex.push(mock_type, *args)
 
@@ -75,23 +34,6 @@
       @_stack = current_stack
       @baseline = current_baseline
     end
-<<<<<<< HEAD
-  end
-end
-
-require 'timecop'
-
-# Monkey patches to call our Lolex interface
-class Timecop
-
-  private
-
-  def travel(mock_type, *args, &block)
-    raise SafeModeException if Timecop.safe_mode? && !block_given?
-
-    stack_item = TimeStackItem.new(mock_type, *args)
-=======
->>>>>>> 84f010c1
 
     def unmock! #:nodoc:
       @baseline = nil
