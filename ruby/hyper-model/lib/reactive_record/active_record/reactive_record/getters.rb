module ReactiveRecord
  # creates getters for various method types
  # TODO replace sync_attribute calls with direct logic
  module Getters
    def get_belongs_to(assoc, reload = nil)
      getter_common(assoc.attribute, reload) do |has_key, attr|
        return if new?
<<<<<<< HEAD
        value = fetch_by_id(attr, @model.primary_key) if id.present?
        value = find_association(assoc, value)
=======
        if id.present?
          value = Base.fetch_from_db([@model, [:find, id], attr, @model.primary_key])
          klass = Base.fetch_from_db([@model, [:find, id], attr, 'model_name'])
          klass &&= Object.const_get(klass)
        end
        value = find_association(assoc, value, klass)
>>>>>>> e0114403
        sync_ignore_dummy attr, value, has_key
      end&.cast_to_current_sti_type
    end

    def get_has_many(assoc, reload = nil)
      getter_common(assoc.attribute, reload) do |_has_key, attr|
        if new?
          @attributes[attr] = Collection.new(assoc.klass, @ar_instance, assoc)
        else
          sync_attribute attr, Collection.new(assoc.klass, @ar_instance, assoc, *vector, attr)
        end
      end
    end

    def get_attr_value(attr, reload = nil)
      non_relationship_getter_common(attr, reload) do
        sync_attribute attr, convert(attr, model.columns_hash[attr][:default])
      end
    end

    def get_primary_key_value
      non_relationship_getter_common(model.primary_key, false)
    end

    def get_server_method(attr, reload = nil)
      non_relationship_getter_common(attr, reload) do |has_key|
        sync_ignore_dummy attr, Base.load_from_db(self, *(vector ? vector : [nil]), attr), has_key
      end
    end

    def get_ar_aggregate(aggr, reload = nil)
      getter_common(aggr.attribute, reload) do |has_key, attr|
        if new?
          @attributes[attr] = aggr.klass.new.backing_record.link_aggregate(attr, self)
        else
          sync_ignore_dummy attr, new_from_vector(aggr.klass, self, *vector, attr), has_key
        end
      end
    end

    def get_non_ar_aggregate(attr, reload = nil)
      non_relationship_getter_common(attr, reload)
    end

    private

    def virtual_fetch_on_server_warning(attr)
      log(
        "Warning fetching virtual attributes (#{model.name}.#{attr}) during prerendering "\
        'on a changed or new model is not implemented.',
        :warning
      )
    end

    def sync_ignore_dummy(attr, value, has_key)
      # ignore the value if its a Dummy value and there is already a value present
      # this is used to implement reloading.  During the reload while we are waiting we
      # want the current attribute (if its present) to not change.  Once the fetch
      # is complete the fetch process will reload the attribute
      value = @attributes[attr] if has_key && value.is_a?(Base::DummyValue)
      sync_attribute(attr, value)
    end

    def non_relationship_getter_common(attr, reload, &block)
      getter_common(attr, reload) do |has_key|
        if new?
          yield has_key if block
        elsif on_opal_client?
          sync_ignore_dummy attr, Base.load_from_db(self, *(vector ? vector : [nil]), attr), has_key
        elsif id.present?
          sync_attribute attr, fetch_by_id(attr)
        else
          # Not sure how to test this branch, it may never execute this line?
          # If we are on opal_server then we should always be getting an id before getting here
          # but if we do vector might not be set up properly to fetch the attribute
          puts "*** Syncing attribute in getters.rb without an id. This may cause problems. ***"
          puts "*** Report this to hyperstack.org if you see this message: vector =  #{[*vector, attr]}"
          sync_attribute attr, Base.fetch_from_db([*vector, attr])
        end
      end
    end

    def getter_common(attribute, reload)
      @virgin = false unless data_loading?
      return if @destroyed
      if @attributes.key? attribute
        current_value = @attributes[attribute]
        current_value.notify if current_value.is_a? Base::DummyValue
        if reload
          virtual_fetch_on_server_warning(attribute) if on_opal_server? && changed?
          yield true, attribute
        else
          current_value
        end
      else
        virtual_fetch_on_server_warning(attribute) if on_opal_server? && changed?
        yield false, attribute
      end.tap { |value| Hyperstack::Internal::State::Variable.get(self, attribute) unless data_loading? }
    end

    def find_association(association, id, klass)
      instance = if id
        find(klass, klass.primary_key => id)
      elsif association.polymorphic?
        new_from_vector(nil, nil, *vector, association.attribute)
      else
        new_from_vector(association.klass, nil, *vector, association.attribute)
      end
      return instance if instance.is_a? DummyPolymorph
      inverse_of = association.inverse_of(instance)
      instance_backing_record_attributes = instance.attributes
      inverse_association = association.klass.reflect_on_association(inverse_of)
      if inverse_association.collection?
        instance_backing_record_attributes[inverse_of] = if id and id != ""
          Collection.new(@model, instance, inverse_association, association.klass, ["find", id], inverse_of)
        else
          Collection.new(@model, instance, inverse_association, *vector, association.attribute, inverse_of)
        end unless instance_backing_record_attributes[inverse_of]
        instance_backing_record_attributes[inverse_of].replace [@ar_instance]
      else
        instance_backing_record_attributes[inverse_of] = @ar_instance
      end unless association.through_association? || instance_backing_record_attributes.key?(inverse_of)
      instance
    end

    def link_aggregate(attr, parent)
      self.aggregate_owner = parent
      self.aggregate_attribute = attr
      @ar_instance
    end

    def fetch_by_id(*vector)
      Base.fetch_from_db([@model, *find_by_vector(@model.primary_key => id), *vector])
    end
  end
end<|MERGE_RESOLUTION|>--- conflicted
+++ resolved
@@ -5,17 +5,12 @@
     def get_belongs_to(assoc, reload = nil)
       getter_common(assoc.attribute, reload) do |has_key, attr|
         return if new?
-<<<<<<< HEAD
-        value = fetch_by_id(attr, @model.primary_key) if id.present?
-        value = find_association(assoc, value)
-=======
         if id.present?
-          value = Base.fetch_from_db([@model, [:find, id], attr, @model.primary_key])
-          klass = Base.fetch_from_db([@model, [:find, id], attr, 'model_name'])
+          value = fetch_by_id(attr, @model.primary_key)
+          klass = fetch_by_id(attr, 'model_name')
           klass &&= Object.const_get(klass)
         end
         value = find_association(assoc, value, klass)
->>>>>>> e0114403
         sync_ignore_dummy attr, value, has_key
       end&.cast_to_current_sti_type
     end
