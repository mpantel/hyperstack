require 'set'
module ReactiveRecord

  # requested cache items I think is there just so prerendering with multiple components works.
  # because we have to dump the cache after each component render (during prererender) but
  # we want to keep the larger cache alive (is this important???) we keep track of what got added
  # to the cache during this cycle

  # the point is to collect up a all records needed, with whatever attributes were required + primary key, and inheritance column
  # or get all scope arrays, with the record ids

  # the incoming vector includes the terminal method

  # output is a hash tree of the form
  # tree ::= {method => tree | [value]} |      method's value is either a nested tree or a single value which is wrapped in array
  #          {:id => primary_key_id_value} |   if its the id method we leave the array off because we know it must be an int
  #          {integer => tree}                 for collections, each item retrieved will be represented by its id
  #
  # example
  # {
  #   "User" => {
  #     ["find", 12] => {
  #       :id => 12
  #       "email" => ["mitch@catprint.com"]
  #       "todos" => {
  #         "active" => {
  #           123 =>
  #             {
  #               id: 123,
  #               title: ["get fetch_records_from_db done"]
  #             },
  #           119 =>
  #             {
  #               id: 119
  #               title: ["go for a swim"]
  #             }
  #            ]
  #          }
  #        }
  #       }
  #     }
  #   }
  # }

  # To build this tree we first fill values for each individual vector, saving all the intermediate data
  # when all these are built we build the above hash structure

  # basic
  # [Todo, [find, 123], title]
  # -> [[Todo, [find, 123], title], "get fetch_records_from_db done", 123]

  # [User, [find_by_email, "mitch@catprint.com"], first_name]
  # -> [[User, [find_by_email, "mitch@catprint.com"], first_name], "Mitch", 12]

  # misses
  # [User, [find_by_email, "foobar@catprint.com"], first_name]
  #   nothing is found so nothing is downloaded
  # prerendering may do this
  # [User, [find_by_email, "foobar@catprint.com"]]
  #   which will return a cache object whose id is nil, and value is nil

  # scoped collection
  # [User, [find, 12], todos, active, *, title]
  # -> [[User, [find, 12], todos, active, *, title], "get fetch_records_from_db done", 12, 123]
  # -> [[User, [find, 12], todos, active, *, title], "go for a swim", 12, 119]

  # collection with nested belongs_to
  # [User, [find, 12], todos, *, team]
  # -> [[User, [find, 12], todos, *, team, name], "developers", 12, 123, 252]
  #    [[User, [find, 12], todos, *, team, name], nil, 12, 119]  <- no team defined for todo<119> so list ends early

  # collections that are empty will deliver nothing
  # [User, [find, 13], todos, *, team, name]   # no todos for user 13
  #   evaluation will get this far: [[User, [find, 13], todos], nil, 13]
  #   nothing will match [User, [find, 13], todos, team, name] so nothing will be downloaded


  # aggregate
  # [User, [find, 12], address, zip_code]
  # -> [[User, [find, 12], address, zip_code]], "14622", 12] <- note parent id is returned

  # aggregate with a belongs_to
  # [User, [find, 12], address, country, country_code]
  # -> [[User, [find, 12], address, country, country_code], "US", 12, 342]

  # collection * (for iterators etc)
  # [User, [find, 12], todos, overdue, *all]
  # -> [[User, [find, 12], todos, active, *all], [119, 123], 12]

  # [Todo, [find, 119], owner, todos, active, *all]
  # -> [[Todo, [find, 119], owner, todos, active, *all], [119, 123], 119, 12]

    class ServerDataCache

      def initialize(acting_user, preloaded_records)
        @acting_user = acting_user
        @cache = []
        @cache_reps = {}
        @requested_cache_items = Set.new
        @preloaded_records = preloaded_records
      end

      attr_reader :cache
      attr_reader :cache_reps
      attr_reader :requested_cache_items

      def add_item_to_cache(item)
        cache << item
        cache_reps[item.vector] = item
        requested_cache_items << item
      end

      if RUBY_ENGINE != 'opal'

        def self.get_model(str)
          # We don't want to open a security hole by allowing some client side string to
          # autoload a class, which would happen if we did a simple str.constantize.
          #
          # Because all AR models are loaded at boot time on the server to define the
          # ActiveRecord::Base.public_columns_hash method any model which the client has
          # access to should already be loaded.
          #
          # If str is not already loaded then we have an access violation.
          unless const_defined? str
            Hyperstack::InternalPolicy.raise_operation_access_violation(:undefined_const, "#{str} is not a loaded constant")
          end
          str.constantize
        end

        def [](*vector)
          timing('building cache_items') do
            root = CacheItem.new(self, @acting_user, vector[0], @preloaded_records)
            vector[1..-1].inject(root) { |cache_item, method| cache_item.apply_method method if cache_item }
            final = vector[1..-1].inject(root) { |cache_item, method| cache_item.apply_method method if cache_item }
            next final unless final && final.value.respond_to?(:superclass) && final.value.superclass <= ActiveRecord::Base
            Hyperstack::InternalPolicy.raise_operation_access_violation(:invalid_vector, "attempt to insecurely access relationship #{vector.last}.")
          end
        end

        def start_timing(&block)
          ServerDataCache.start_timing(&block)
        end

        def timing(tag, &block)
          ServerDataCache.timing(tag, &block)
        end

        def self.start_timing(&block)
          @timings = Hash.new { |h, k| h[k] = 0 }
          start_time = Time.now
          yield.tap do
            ::Rails.logger.debug "********* Total Time #{total = Time.now - start_time} ***********************"
            sum = 0
            @timings.sort_by(&:last).reverse.each do |tag, time|
              ::Rails.logger.debug "            #{tag}: #{time} (#{(time/total*100).to_i})%"
              sum += time
            end
            ::Rails.logger.debug "********* Other Time ***********************"
          end
        end

        def self.timing(tag, &block)
          start_time = Time.now
          tag = tag.to_sym
          yield.tap { @timings[tag] += (Time.now - start_time) if @timings }
        end

        def self.[](models, associations, vectors, acting_user)
          start_timing do
            timing(:public_columns_hash) { ActiveRecord::Base.public_columns_hash }
            result = nil
            ActiveRecord::Base.transaction do
              cache = new(acting_user, timing(:save_records) { ReactiveRecord::Base.save_records(models, associations, acting_user, false, false) })
              timing(:process_vectors) { vectors.each { |vector| cache[*vector] } }
              timing(:as_json) { result = cache.as_json }
              raise ActiveRecord::Rollback, "This Rollback is intentional!"
            end
            result
          end
        end

        def clear_requests
          @requested_cache_items = Set.new
        end

        def as_json
          @requested_cache_items.inject({}) do |hash, cache_item|
            hash.deep_merge! cache_item.as_hash
          end
        end

        def select(&block); @cache.select(&block); end

        def detect(&block); @cache.detect(&block); end

        def inject(initial, &block); @cache.inject(initial) &block; end

        class CacheItem

          attr_reader :vector
          attr_reader :absolute_vector
          attr_reader :root
          attr_reader :acting_user

          def value
            @value # which is a ActiveRecord object
          end

          def method
            @vector.last
          end

          def self.new(db_cache, acting_user, klass, preloaded_records)
            klass = ServerDataCache.get_model(klass)
            if existing = ServerDataCache.timing(:root_lookup) { db_cache.cache.detect { |cached_item| cached_item.vector == [klass] } }
              return existing
            end
            super
          end

          def initialize(db_cache, acting_user, klass, preloaded_records)
            @db_cache = db_cache
            @acting_user = acting_user
            @vector = @absolute_vector = [klass]
            @value = klass
            @parent = nil
            @root = self
            @preloaded_records = preloaded_records
            @db_cache.add_item_to_cache self
          end

          def to_s
            acting_user_string =
              if acting_user
                " - with acting user: <#{acting_user.class.name} id: #{acting_user.id}>"
              else
                ' - with no acting user'
              end
            vector.collect do |e|
              if e.is_a? String
                e
              elsif e.is_a? Array
                e.length > 1 ? "#{e.first}(#{e[1..-1].join(', ')})" : e.first
              else
                e.name
              end
            end.join('.') + acting_user_string
          rescue
            vector.to_s + acting_user_string
          end

          def start_timing(&block)
            ServerDataCache.class.start_timing(&block)
          end

          def timing(tag, &block)
            ServerDataCache.timing(tag, &block)
          end

          def apply_method_to_cache(method)
            @db_cache.cache.inject(nil) do |representative, cache_item|
              if cache_item.vector == vector
                if method == "*"
                  # apply_star does the security check if value is present
                  cache_item.apply_star || representative
                elsif method == "*all"
                  # if we secure the collection then we assume its okay to read the ids
                  secured_value = cache_item.value.__secure_collection_check(cache_item)
                  cache_item.build_new_cache_item(timing(:active_record) { secured_value.collect { |record| record.id } }, method, method)
                elsif method == "*count"
                  secured_value = cache_item.value.__secure_collection_check(cache_item)
                  cache_item.build_new_cache_item(timing(:active_record) { cache_item.value.__secure_collection_check(cache_item).count }, method, method)
                elsif preloaded_value = @preloaded_records[cache_item.absolute_vector + [method]]
                  # no security check needed since we already evaluated this
                  cache_item.build_new_cache_item(preloaded_value, method, method)
                elsif aggregation = cache_item.aggregation?(method)
                  # aggregations are not protected
                  cache_item.build_new_cache_item(aggregation.mapping.collect { |attribute, accessor| cache_item.value[attribute] }, method, method)
                else
                  if !cache_item.value || cache_item.value.is_a?(Array)
                    # seeing as we just returning representative, no check is needed (its already checked)
                    representative
                  elsif method == 'model_name'
                    cache_item.build_new_cache_item(timing(:active_record) { cache_item.value.model_name }, method, method)
                  else
                    begin
                      secured_method = "__secure_remote_access_to_#{[*method].first}"

                      # order is important.  This check must be first since scopes can have same name as attributes!
                      if cache_item.value.respond_to? secured_method
                        cache_item.build_new_cache_item(timing(:active_record) { cache_item.value.send(secured_method, cache_item.value, @acting_user, *([*method][1..-1])) }, method, method)
                      elsif (cache_item.value.class < ActiveRecord::Base) && cache_item.value.attributes.has_key?(method) # TODO: second check is not needed, its built into  check_permmissions,  check should be does class respond to check_permissions...
                        cache_item.value.check_permission_with_acting_user(@acting_user, :view_permitted?, method)
                        cache_item.build_new_cache_item(timing(:active_record) { cache_item.value.send(*method) }, method, method)
                      else
                        raise "Method missing while fetching data: \`#{cache_item.value}##{[*method].first}\` "\
                        'should either be an attribute or a method defined using the server_method of finder_method macros.'
                      end
                    # rescue Exception => e # this check may no longer be needed as we are quite explicit now on which methods we apply
                    #   binding.pry
                    #   # ReactiveRecord::Pry::rescued(e)
                    #   #::Rails.logger.debug "\033[0;31;1mERROR: HyperModel exception caught when applying #{method} to db object #{cache_item.value}: #{e}\033[0;30;21m"
                    #   raise e, "HyperModel fetching records failed, exception caught when applying #{method} to db object #{cache_item.value}: #{e}", e.backtrace
                    end
                  end
                end
              else
                representative
              end
            end
          end

          def aggregation?(method)
            if method.is_a?(String) && @value.class.respond_to?(:reflect_on_aggregation)
              aggregation = @value.class.reflect_on_aggregation(method.to_sym)
              if aggregation && !(aggregation.klass < ActiveRecord::Base) && @value.send(method)
                aggregation
              end
            end
          end

          def apply_star
            if @value && @value.__secure_collection_check(self) && @value.length > 0
              i = -1
              @value.inject(nil) do |representative, current_value|
                i += 1
                if preloaded_value = @preloaded_records[@absolute_vector + ["*#{i}"]]
                  build_new_cache_item(preloaded_value, "*", "*#{i}")
                else
                  build_new_cache_item(current_value, "*", "*#{i}")
                end
              end
            else
              build_new_cache_item([], "*", "*")
            end
          end

          # TODO replace instance_eval with a method like clone_new_child(....)
          def build_new_cache_item(new_value, method, absolute_method)
            new_parent = self
            self.clone.instance_eval do
              @vector = @vector + [method]  # don't push it on since you need a new vector!
              @absolute_vector = @absolute_vector + [absolute_method]
              @value = new_value
              @db_cache.add_item_to_cache self
              @parent = new_parent
              @root = new_parent.root
              self
            end
          end

          def apply_method(method)
            if method.is_a? Array and method.first == "find_by_id"
              method[0] = "find"
            elsif method.is_a? String and method =~ /^\*[0-9]+$/
              method = "*"
            end
            new_vector = vector + [method]
            timing('apply_method lookup') { @db_cache.cache_reps[new_vector] } || apply_method_to_cache(method)
          end

          def jsonize(method)
            # sadly standard json converts {[:foo, nil] => 123} to {"['foo', nil]": 123}
            # luckily [:foo, nil] does convert correctly
            # so we check the methods and force proper conversion
            method.is_a?(Array) ? method.to_json : method
          end

          def merge_inheritance_column(children)
            if @value.attributes.key? @value.class.inheritance_column
              children[@value.class.inheritance_column] = [@value[@value.class.inheritance_column]]
            end
            children
          end

          def as_hash(children = nil)
            unless children
              return {} if @value.is_a?(Class) && (@value < ActiveRecord::Base)
              children = [@value.is_a?(BigDecimal) ? @value.to_f : @value]
            end
            if @parent
              if method == "*"
                if @value.is_a? Array  # this happens when a scope is empty there is test case, but
                  @parent.as_hash({})  # does it work for all edge cases?
                elsif (@value.class < ActiveRecord::Base) && children.is_a?(Hash)
                  @parent.as_hash({@value.id => merge_inheritance_column(children)})
                else
                  @parent.as_hash({@value.id => children})
                end
              elsif (@value.class < ActiveRecord::Base) && children.is_a?(Hash)
                id = method.is_a?(Array) && method.first == "new" ? [nil] : [@value.id]
                # c = children.merge(id: id)
                # if @value.attributes.key? @value.class.inheritance_column
                #   c[@value.class.inheritance_column] = [@value[@value.class.inheritance_column]]
                # end
                @parent.as_hash(jsonize(method) => merge_inheritance_column(children.merge(id: id)))
              elsif method == '*all'
                @parent.as_hash('*all' => children.first)
              else
                @parent.as_hash(jsonize(method) => children)
              end
            else
              { method.name => children }
            end
          end

          def to_json
            @value.to_json
          end

        end

      end

=begin
tree is a hash, target is the object that will be filled in with the data hanging off the key.
first time around target == nil, so for each key, value pair we do this: load_from_json(value, Object.const_get(JSON.parse(key)))
keys:
  ':*all':   target.replace tree["*all"].collect { |id| target.proxy_association.klass.find(id) }
  Example: {'*all': [1, 7, 19, 23]}  target is a collection and will now have 4 records: 1, 7, 19, 23

  'id':  if value is an array then target.id = value.first
  Example: {'id': [17]} Example the target is a record, and its id is now set to 17

  '*count': target.set_count_state(value.first)  note: set_count_state sets the count of a collection and updates the associated state variable
  integer-like-string-or-number: target.push_and_update_belongs_to(key)  note: collection will be a has_many association, so we are doing a target << find(key), and updating both ends of the relationship
  [:new, nnn] do a ReactiveRecord::Base.find_by_object_id(target.base_class, method[1]) and that becomes the new target, with val being passed allow_change
  [...] and current target is NOT an ActiveRecord Model (??? a collection ???) then send key to target, and that becomes new target
      but note if value is an array then the scope returned nil, so we destroy the bogus record, and set new target back to nil
        new_target.destroy and new_target = nil if value.is_a? Array
  [...] and current target IS AN ActiveRecord Model (not a collection) then target.backing_record.update_attribute([method], target.backing_record.convert(method, value.first))
  aggregation:
    target.class.respond_to?(:reflect_on_aggregation) and aggregation = target.class.reflect_on_aggregation(method) and !(aggregation.klass < ActiveRecord::Base)
      target.send "#{method}=", aggregation.deserialize(value.first)
  other-string-method-name:
    if value is a an array then value.first is the new value and we do target.send "{key}=", value.first
    if value is a hash
=end

      def self.load_from_json(tree, target = nil)
        # have to process *all before any other items
        # we leave the "*all" key in just for debugging purposes, and then skip it below

        if sorted_collection = tree["*all"]
          loaded_collection = sorted_collection.collect do |id|
            ReactiveRecord::Base.find_by_id(target.proxy_association.klass, id)
          end
          if loaded_collection[0] && target.scope_description&.name == '___hyperstack_internal_scoped_find_by'
            primary_key = target.proxy_association.klass.primary_key
            attrs = target.vector[-1][1].reject { |key, _| key == primary_key }
            loaded_collection[0].backing_record.sync_attributes(attrs)
          end
          target.replace loaded_collection
        end

        if id_value = tree["id"] and id_value.is_a? Array
          target.id = id_value.first
        end
        tree.each do |method, value|
          method = JSON.parse(method) rescue method
          new_target = nil

          if method == "*all"
            next # its already been processed above
          elsif !target
            load_from_json(value, Object.const_get(method))
          elsif method == "*count"
            target.set_count_state(value.first)
          elsif method.is_a? Integer or method =~ /^[0-9]+$/
            new_target = target.push_and_update_belongs_to(method)
          elsif method.is_a? Array
            if method[0] == "new"
              new_target = ReactiveRecord::Base.lookup_by_object_id(method[1])
            elsif !(target.class < ActiveRecord::Base)
              new_target = target.send(*method)
              # value is an array if scope returns nil, so we destroy the bogus record
              new_target.destroy && (new_target = nil) if value.is_a? Array
            else
              target.backing_record.update_simple_attribute([method], target.backing_record.convert(method, value.first))
            end
          elsif target.class.respond_to?(:reflect_on_aggregation) &&
                (aggregation = target.class.reflect_on_aggregation(method)) &&
                !(aggregation.klass < ActiveRecord::Base)
            value = [aggregation.deserialize(value.first)] unless value.first.is_a?(aggregation.klass)

            target.send "#{method}=", value.first
          elsif value.is_a? Array
            # we cannot use target.send "#{method}=" here because it might be a server method, which does not have a setter
            # a better fix might be something like target._internal_attribute_hash[method] =  ...
            target.backing_record.set_attr_value(method, value.first) unless method == :id
          elsif value.is_a?(Hash) && value[:id] && value[:id].first && (association = target.class.reflect_on_association(method))
            # not sure if its necessary to check the id above... is it possible to for the method to be an association but not have an id?
<<<<<<< HEAD
            new_target = ReactiveRecord::Base.find_by_id(association.klass, value[:id].first)
=======
            klass = value[:model_name] ? Object.const_get(value[:model_name].first) : association.klass
            new_target = klass.find(value[:id].first)
            puts "got a new_target #{new_target.inspect}"
>>>>>>> e0114403
            target.send "#{method}=", new_target
            puts "and that worked!"
          elsif !(target.class < ActiveRecord::Base)
            new_target = target.send(*method)
            # value is an array if scope returns nil, so we destroy the bogus record
            new_target.destroy and new_target = nil if value.is_a? Array
          else
            new_target = target.send("#{method}=", target.send(method))
          end
          load_from_json(value, new_target) if new_target
        end
      rescue Exception => e
       raise e
      end
    end
  end<|MERGE_RESOLUTION|>--- conflicted
+++ resolved
@@ -490,13 +490,9 @@
             target.backing_record.set_attr_value(method, value.first) unless method == :id
           elsif value.is_a?(Hash) && value[:id] && value[:id].first && (association = target.class.reflect_on_association(method))
             # not sure if its necessary to check the id above... is it possible to for the method to be an association but not have an id?
-<<<<<<< HEAD
-            new_target = ReactiveRecord::Base.find_by_id(association.klass, value[:id].first)
-=======
             klass = value[:model_name] ? Object.const_get(value[:model_name].first) : association.klass
-            new_target = klass.find(value[:id].first)
+            new_target = ReactiveRecord::Base.find_by_id(klass, value[:id].first)
             puts "got a new_target #{new_target.inspect}"
->>>>>>> e0114403
             target.send "#{method}=", new_target
             puts "and that worked!"
           elsif !(target.class < ActiveRecord::Base)
