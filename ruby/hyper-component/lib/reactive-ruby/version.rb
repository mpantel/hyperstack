--- conflicted
+++ resolved
@@ -1,11 +1,5 @@
-<<<<<<< HEAD
-module Hyperloop
-  class Component
-    VERSION = '0.99.3'
-=======
 module Hyperstack
   module Component
     VERSION = '0.1'
->>>>>>> a667760b
   end
 end