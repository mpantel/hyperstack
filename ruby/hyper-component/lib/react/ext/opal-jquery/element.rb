Element.instance_eval do
  def self.find(selector)
    selector = begin
      selector.dom_node
    rescue
      selector
    end if `#{selector}.$dom_node !== undefined`
    `$(#{selector})`
  end

  def self.[](selector)
    find(selector)
  end

  define_method :render do |container = nil, params = {}, &block|
    # create an invisible component class and hang it off the DOM element
    if `#{self.to_n}._reactrb_component_class === undefined`
<<<<<<< HEAD
      klass = Class.new(Hyperloop::Component) do
        # react won't rerender the components unless it sees some params
        # changing, so we just copy them all in, but we still just reuse
        # the render macro to define the action
        others :all_the_params
      end
      `#{self.to_n}._reactrb_component_class = #{klass}`
    else
      klass = `#{self.to_n}._reactrb_component_class`
    end
    # define / redefine the render method
    klass.render(container, params, &block)
    React.render(React.create_element(klass, {container: container, params: params, block: block}), self)
=======
      klass = Class.new
      klass.include Hyperstack::Component
      `#{self.to_n}._reactrb_component_class = klass`
    else
      klass = `#{self.to_n}._reactrb_component_class`
    end
    klass.class_eval do
      render(container, params, &block)
    end

    Hyperstack::Component::ReactAPI.render(
      Hyperstack::Component::ReactAPI.create_element(
        `#{self.to_n}._reactrb_component_class`
      ), self
    )
>>>>>>> a667760b
  end

  # mount_components is useful for dynamically generated page segments for example
  # see react-rails documentation for more details

  %x{
    $.fn.mount_components = function() {
      this.each(function(e) { ReactRailsUJS.mountComponents(e[0]) })
      return this;
    }
  }
  Element.expose :mount_components
end<|MERGE_RESOLUTION|>--- conflicted
+++ resolved
@@ -14,27 +14,13 @@
 
   define_method :render do |container = nil, params = {}, &block|
     # create an invisible component class and hang it off the DOM element
-    if `#{self.to_n}._reactrb_component_class === undefined`
-<<<<<<< HEAD
-      klass = Class.new(Hyperloop::Component) do
-        # react won't rerender the components unless it sees some params
-        # changing, so we just copy them all in, but we still just reuse
-        # the render macro to define the action
-        others :all_the_params
-      end
-      `#{self.to_n}._reactrb_component_class = #{klass}`
-    else
-      klass = `#{self.to_n}._reactrb_component_class`
-    end
-    # define / redefine the render method
-    klass.render(container, params, &block)
-    React.render(React.create_element(klass, {container: container, params: params, block: block}), self)
-=======
+    if `#{to_n}._reactrb_component_class === undefined`
       klass = Class.new
       klass.include Hyperstack::Component
-      `#{self.to_n}._reactrb_component_class = klass`
+      klass.others :all_the_params
+      `#{to_n}._reactrb_component_class = klass`
     else
-      klass = `#{self.to_n}._reactrb_component_class`
+      klass = `#{to_n}._reactrb_component_class`
     end
     klass.class_eval do
       render(container, params, &block)
@@ -42,10 +28,9 @@
 
     Hyperstack::Component::ReactAPI.render(
       Hyperstack::Component::ReactAPI.create_element(
-        `#{self.to_n}._reactrb_component_class`
+        klass, container: container, params: params, block: block
       ), self
     )
->>>>>>> a667760b
   end
 
   # mount_components is useful for dynamically generated page segments for example
