require 'react/native_library'

module Hyperstack
  module Component
    module Internal
      # contains the name of all HTML tags, and the mechanism to register a component
      # Provides the internal mechanisms to interface between reactrb and native components
      # the code will attempt to create a js component wrapper on any rb class that has a
      # render (or possibly _render_wrapper) method.  The mapping between rb and js components
      # is kept in the @@component_classes hash.

      # Also provides the mechanism to build react elements

      # TOOO - the code to deal with components should be moved to a module that will be included
      # in a class which will then create the JS component for that class.  That module will then
      # be included in React::Component, but can be used by any class wanting to become a react
      # component (but without other DSL characteristics.)
      class ReactWrapper
        @@component_classes = {}

        def self.import_native_component(opal_class, native_class)
          opal_class.instance_variable_set("@native_import", true)
          @@component_classes[opal_class] = native_class
        end

        def self.eval_native_react_component(name)
          component = `eval(name)`
          raise "#{name} is not defined" if `#{component} === undefined`
          is_component_class = `#{component}.prototype !== undefined` &&
                                (`!!#{component}.prototype.isReactComponent` ||
                                 `!!#{component}.prototype.render`)
          is_functional_component = `typeof #{component} === "function"`
          unless is_component_class || is_functional_component
            raise 'does not appear to be a native react component'
          end
          component
        end

        def self.native_react_component?(name = nil)
          return false unless name
          eval_native_react_component(name)
        rescue
          nil
        end

        def self.add_after_error_hook(klass)
          add_after_error_hook_to_native(@@component_classes[klass])
        end

        def self.add_after_error_hook_to_native(native_comp)
          return unless native_comp
          %x{
            native_comp.prototype.componentDidCatch = function(error, info) {
              this.__opalInstanceSyncSetState = false;
              this.__opalInstance.$component_did_catch(error, Opal.Hash.$new(info));
            }
          }
        end

        def self.create_native_react_class(type)
          raise "Provided class should define `render` method"  if !(type.method_defined? :render)
          render_fn = (type.method_defined? :_render_wrapper) ? :_render_wrapper : :render
          # this was hashing type.to_s, not sure why but .to_s does not work as it Foo::Bar::View.to_s just returns "View"

          @@component_classes[type] ||= begin
            comp = %x{
              class extends React.Component {
                constructor(props) {
                  super(props);
                  this.mixins = #{type.respond_to?(:native_mixins) ? type.native_mixins : `[]`};
                  this.statics = #{type.respond_to?(:static_call_backs) ? type.static_call_backs.to_n : `{}`};
                  this.state = {};
                  this.__opalInstanceInitializedState = false;
                  this.__opalInstanceSyncSetState = true;
                  this.__opalInstance = #{type.new(`this`)};
                  this.__opalInstanceInitializedState = true;
                  this.__opalInstanceSyncSetState = false;
                  this.__name = #{type.name};
                }
                static get displayName() {
                  if (typeof this.__name != "undefined") {
                    return this.__name;
                  } else {
                    return #{type.name};
                  }
                }
                static set displayName(name) {
                  this.__name = name;
                }
                static get defaultProps() {
                  return #{type.respond_to?(:default_props) ? type.default_props.to_n : `{}`};
                }
                static get propTypes() {
                  return  #{type.respond_to?(:prop_types) ? type.prop_types.to_n : `{}`};
                }
                componentWillMount() {
                  if (#{type.method_defined? :component_will_mount}) {
                    this.__opalInstanceSyncSetState = true;
                    this.__opalInstance.$component_will_mount();
                    this.__opalInstanceSyncSetState = false;
                  }
                }
                componentDidMount() {
                  this.__opalInstance.is_mounted = true
                  if (#{type.method_defined? :component_did_mount}) {
                    this.__opalInstanceSyncSetState = false;
                    this.__opalInstance.$component_did_mount();
                  }
                }
                componentWillReceiveProps(next_props) {
                  if (#{type.method_defined? :component_will_receive_props}) {
                    this.__opalInstanceSyncSetState = true;
                    this.__opalInstance.$component_will_receive_props(Opal.Hash.$new(next_props));
                    this.__opalInstanceSyncSetState = false;
                  }
                }
                shouldComponentUpdate(next_props, next_state) {
                  if (#{type.method_defined? :should_component_update?}) {
                    this.__opalInstanceSyncSetState = false;
                    return this.__opalInstance["$should_component_update?"](Opal.Hash.$new(next_props), Opal.Hash.$new(next_state));
                  } else { return true; }
                }
                componentWillUpdate(next_props, next_state) {
                  if (#{type.method_defined? :component_will_update}) {
                    this.__opalInstanceSyncSetState = false;
                    this.__opalInstance.$component_will_update(Opal.Hash.$new(next_props), Opal.Hash.$new(next_state));
                  }
                }
                componentDidUpdate(prev_props, prev_state) {
                  if (#{type.method_defined? :component_did_update}) {
                    this.__opalInstanceSyncSetState = false;
                    this.__opalInstance.$component_did_update(Opal.Hash.$new(prev_props), Opal.Hash.$new(prev_state));
                  }
                }
                componentWillUnmount() {
                  if (#{type.method_defined? :component_will_unmount}) {
                    this.__opalInstanceSyncSetState = false;
                    this.__opalInstance.$component_will_unmount();
                  }
                  this.__opalInstance.is_mounted = false;
                }

                render() {
                  this.__opalInstanceSyncSetState = false;
                  return this.__opalInstance.$send(render_fn).$to_n();
                }
              }
            }
            # check to see if there is an after_error callback.  If there is add a
            # componentDidCatch handler. Because legacy behavior is to allow any object
            # that responds to render to act as a component we have to make sure that
            # we have a callbacks_for method.  This all becomes much easier once issue
            # #270 is resolved.
            if type.respond_to?(:callbacks_for) && type.callbacks_for(:after_error) != []
              add_after_error_hook_to_native comp
            end
            comp
          end
        end

        def self.create_element(type, *args, &block)
          params = []

          # Component Spec, Normal DOM, String or Native Component
          ncc = @@component_classes[type]
          if ncc
            params << ncc
          elsif type.is_a?(Class)
            params << create_native_react_class(type)
          elsif block_given? || Tags::HTML_TAGS.include?(type)
            params << type
          elsif type.is_a?(String)
            return Element.new(type)
          else
            raise "#{type} not implemented"
          end

          # Convert Passed in properties
          properties = convert_props(args)
          params << properties.shallow_to_n

          # Children Nodes
          if block
            a = [block.call].flatten
            %x{
              for(var i=0, l=a.length; i<l; i++) {
                params.push(a[i].$to_n());
              }
            }
          end
          Element.new(`React.createElement.apply(null, #{params})`, type, properties, block)
        end

        def self.clear_component_class_cache
          @@component_classes = {}
        end

        def self.convert_props(args)
          # merge args together into a single properties hash
          properties = {}
          args.each do |arg|
            if arg.is_a? String
              properties[arg] = true
            elsif arg.is_a? Hash
              arg.each do |key, value|
                if ['class', 'className', 'class_name'].include? key
                  next unless value

                  if value.is_a?(String)
                    value = value.split(' ')
                  elsif !value.is_a?(Array)
                    raise "The class param must be a string or array of strings"
                  end

                  properties['className'] = [*properties['className'], *value]
                elsif key == 'style'
                  next unless value

                  if !value.is_a?(Hash)
                    raise "The style param must be a Hash"
                  end

                  properties['style'] = (properties['style'] || {}).merge(value)
                elsif ReactAPI::HASH_ATTRIBUTES.include?(key) && value.is_a?(Hash)
                  properties[key] = (properties[key] || {}).merge(value)
                else
                  properties[key] = value
                end
              end
            end
          end
          # process properties according to react rules
          props = {}
          properties.each do |key, value|
            if ["style", "dangerously_set_inner_HTML"].include? key
              props[lower_camelize(key)] = value.to_n

            elsif key == "className"
              props[key] = value.join(' ')

            elsif key == "key"
              props["key"] = value.to_key

            elsif key == 'ref' && value.is_a?(Proc)
              props[key] = %x{
                              function(dom_node){
                                if (dom_node !== null && dom_node.__opalInstance !== undefined && dom_node.__opalInstance !== null) {
                                  #{ value.call(`dom_node.__opalInstance`) };
                                } else if(dom_node !== null && ReactDOM.findDOMNode !== undefined && dom_node.nodeType === undefined) {
                                  #{ value.call(`ReactDOM.findDOMNode(dom_node)`) };
                                } else {
                                  #{ value.call(`dom_node`) };
                                }
                              }
                            }
            elsif ReactAPI::HASH_ATTRIBUTES.include?(key) && value.is_a?(Hash)
              value.each { |k, v| props["#{key}-#{k.gsub(/__|_/, '__' => '_', '_' => '-')}"] = v.to_n }
            else
              props[ReactAPI.html_attr?(lower_camelize(key)) ? lower_camelize(key) : key] = value
            end
          end
          props
        end

        private

<<<<<<< HEAD
        elsif key == 'ref' && value.respond_to?(:call)
          # currently react still accepts the syntax ref: :foo meaning set refs.foo to the ref.
          # in hyperstack release 0.1 we can put this behavior on a switch or use the notation `ref_key: :foo` for old school
          props[key] = %x{
                          function(dom_node){
                            if (dom_node !== null && dom_node.__opalInstance !== undefined && dom_node.__opalInstance !== null) {
                              #{ value.call(`dom_node.__opalInstance`) };
                            } else if(dom_node !== null && ReactDOM.findDOMNode !== undefined && dom_node.nodeType === undefined) {
                              #{ value.call(`ReactDOM.findDOMNode(dom_node)`) };
                            } else {
                              #{ value.call(`dom_node`) };
                            }
                          }
                        }
        elsif React::HASH_ATTRIBUTES.include?(key) && value.is_a?(Hash)
          value.each { |k, v| props["#{key}-#{k.gsub(/__|_/, '__' => '_', '_' => '-')}"] = v.to_n }
        else
          props[React.html_attr?(lower_camelize(key)) ? lower_camelize(key) : key] = value
=======
        def self.lower_camelize(snake_cased_word)
          words = snake_cased_word.split('_')
          result = [words.first]
          result.concat(words[1..-1].map {|word| word[0].upcase + word[1..-1] }).join('')
>>>>>>> a667760b
        end
      end
    end
  end
end<|MERGE_RESOLUTION|>--- conflicted
+++ resolved
@@ -241,7 +241,9 @@
             elsif key == "key"
               props["key"] = value.to_key
 
-            elsif key == 'ref' && value.is_a?(Proc)
+            elsif key == 'ref' && value.respond_to?(:call)
+              # TODO: currently react still accepts the syntax ref: :foo meaning set refs.foo to the ref.
+              # in hyperstack release 0.1 we can put this behavior on a switch or use the notation `ref_key: :foo` for old school
               props[key] = %x{
                               function(dom_node){
                                 if (dom_node !== null && dom_node.__opalInstance !== undefined && dom_node.__opalInstance !== null) {
@@ -264,31 +266,10 @@
 
         private
 
-<<<<<<< HEAD
-        elsif key == 'ref' && value.respond_to?(:call)
-          # currently react still accepts the syntax ref: :foo meaning set refs.foo to the ref.
-          # in hyperstack release 0.1 we can put this behavior on a switch or use the notation `ref_key: :foo` for old school
-          props[key] = %x{
-                          function(dom_node){
-                            if (dom_node !== null && dom_node.__opalInstance !== undefined && dom_node.__opalInstance !== null) {
-                              #{ value.call(`dom_node.__opalInstance`) };
-                            } else if(dom_node !== null && ReactDOM.findDOMNode !== undefined && dom_node.nodeType === undefined) {
-                              #{ value.call(`ReactDOM.findDOMNode(dom_node)`) };
-                            } else {
-                              #{ value.call(`dom_node`) };
-                            }
-                          }
-                        }
-        elsif React::HASH_ATTRIBUTES.include?(key) && value.is_a?(Hash)
-          value.each { |k, v| props["#{key}-#{k.gsub(/__|_/, '__' => '_', '_' => '-')}"] = v.to_n }
-        else
-          props[React.html_attr?(lower_camelize(key)) ? lower_camelize(key) : key] = value
-=======
         def self.lower_camelize(snake_cased_word)
           words = snake_cased_word.split('_')
           result = [words.first]
           result.concat(words[1..-1].map {|word| word[0].upcase + word[1..-1] }).join('')
->>>>>>> a667760b
         end
       end
     end
