--- conflicted
+++ resolved
@@ -23,21 +23,13 @@
 
   spec.add_dependency 'hyper-state', Hyperstack::Component::VERSION
   spec.add_dependency 'hyperstack-config', Hyperstack::Component::VERSION
-<<<<<<< HEAD
   spec.add_dependency 'libv8', '~> 6.7.0'
-=======
-  spec.add_dependency 'libv8', '~> 6.3.0'
->>>>>>> 78561680
   spec.add_dependency 'mini_racer', '~> 0.2.4'
   spec.add_dependency 'opal', '>= 0.11.0', '< 0.12.0'
   spec.add_dependency 'opal-activesupport', '~> 0.3.1'
   spec.add_dependency 'react-rails', '>= 2.4.0', '< 2.5.0'
 
-<<<<<<< HEAD
-  spec.add_development_dependency 'bundler' #, '~> 1.16'
-=======
-  spec.add_development_dependency 'bundler', ['>= 1.17.3', '< 2.0']
->>>>>>> 78561680
+  spec.add_development_dependency 'bundler', ['>= 1.17.3', '< 2.1']
   spec.add_development_dependency 'chromedriver-helper'
   spec.add_development_dependency 'hyper-spec', Hyperstack::Component::VERSION
   spec.add_development_dependency 'jquery-rails'
