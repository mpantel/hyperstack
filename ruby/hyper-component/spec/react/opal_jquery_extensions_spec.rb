--- conflicted
+++ resolved
@@ -2,16 +2,9 @@
 
 describe 'opal-jquery extensions', js: true do
   describe 'Element' do
-<<<<<<< HEAD
-    it 'renders a top level component using render with a block' do
+    it 'will render a block into an element' do
       expect_evaluate_ruby do
-        class Foo < Hyperloop::Component
-=======
-    # this no longer seems possible with latest react... still would be nice
-    it 'will reuse the wrapper component class for the same Element', skip: 'not sure how to implement with latest react' do
-      evaluate_ruby do
         class Foo < HyperComponent
->>>>>>> a667760b
           param :name
           def render
             "hello #{params.name}"
@@ -33,7 +26,7 @@
 
     it 'will reuse the wrapper component class for the same Element' do
       evaluate_ruby do
-        class Foo < Hyperloop::Component
+        class Foo < HyperComponent
           param :name
           before_mount do
             @render_count = 0
@@ -59,20 +52,17 @@
         [ Element[test_div].find('span').html, Foo.rec_cnt]
       end.to eq(['hello freddy render-count: 2', 0])
       expect_evaluate_ruby do
-<<<<<<< HEAD
-=======
         class Foo < HyperComponent
           param :name
           def render
             "hello #{params.name}"
           end
         end
->>>>>>> a667760b
         test_div = Element.new(:div)
         test_div.render(Foo, name: 'fred')
         test_div.render(Foo, name: 'freddy')
         [ Element[test_div].find('span').html, Foo.rec_cnt]
-      end.to eq(['hello freddy render-count: 2', 0])
+      end.to eq(['hello freddy', 0])
     end
 
     it 'will use the ref call back to get the component' do
