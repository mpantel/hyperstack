# coding: utf-8
lib = File.expand_path('../lib', __FILE__)
$LOAD_PATH.unshift(lib) unless $LOAD_PATH.include?(lib)
require 'hyperstack/config/version'

Gem::Specification.new do |spec|
  spec.name          = 'hyperstack-config'
  spec.version       = Hyperstack::Config::VERSION
  spec.authors       = ['Mitch VanDuyn', 'Jan Biedermann']
  spec.email         = ['mitch@catprint.com', 'jan@kursator.com']
  spec.summary       = %q{Provides a single point configuration module for hyperstack gems}
  spec.homepage      = 'http://ruby-hyperstack.org'
  spec.license       = 'MIT'
  # spec.metadata      = {
  #   "homepage_uri" => 'http://ruby-hyperstack.org',
  #   "source_code_uri" => 'https://github.com/ruby-hyperstack/hyper-component'
  # }

  spec.files         = `git ls-files -z`.split("\x0").reject { |f| f.match(%r{^(test|spec|features)/}) }
  #spec.bindir        = 'exe'
  #spec.executables   = spec.files.grep(%r{^exe/}) { |f| File.basename(f) }
  spec.executables << 'hyperstack-hotloader'
  spec.require_paths = ['lib']

<<<<<<< HEAD
  spec.add_dependency 'libv8', '~> 6.7.0' # see https://github.com/discourse/mini_racer/issues/92
=======
>>>>>>> 78561680
  spec.add_dependency 'listen', '~> 3.0'  # for hot loader
  spec.add_dependency 'mini_racer', '~> 0.2.4'
  spec.add_dependency 'opal', '>= 0.11.0', '< 0.12.0'
  spec.add_dependency 'opal-browser', '~> 0.2.0'
  spec.add_dependency 'uglifier'
  spec.add_dependency 'websocket' # for hot loader


<<<<<<< HEAD
  spec.add_development_dependency 'bundler' #, '~> 1.16'
=======
  spec.add_development_dependency 'bundler', ['>= 1.17.3', '< 2.0']
>>>>>>> 78561680
  spec.add_development_dependency 'chromedriver-helper'
  spec.add_development_dependency 'opal-rails', '~> 0.9.4'
  spec.add_development_dependency 'pry'
  spec.add_development_dependency 'puma'
  spec.add_development_dependency 'rails', '>= 4.0.0'
  spec.add_development_dependency 'rake'
  spec.add_development_dependency 'rspec', '~> 3.7.0'
  spec.add_development_dependency 'rubocop', '~> 0.51.0'
  spec.add_development_dependency 'sqlite3'
  spec.add_development_dependency 'timecop', '~> 0.8.1'
end<|MERGE_RESOLUTION|>--- conflicted
+++ resolved
@@ -22,10 +22,6 @@
   spec.executables << 'hyperstack-hotloader'
   spec.require_paths = ['lib']
 
-<<<<<<< HEAD
-  spec.add_dependency 'libv8', '~> 6.7.0' # see https://github.com/discourse/mini_racer/issues/92
-=======
->>>>>>> 78561680
   spec.add_dependency 'listen', '~> 3.0'  # for hot loader
   spec.add_dependency 'mini_racer', '~> 0.2.4'
   spec.add_dependency 'opal', '>= 0.11.0', '< 0.12.0'
@@ -34,11 +30,7 @@
   spec.add_dependency 'websocket' # for hot loader
 
 
-<<<<<<< HEAD
-  spec.add_development_dependency 'bundler' #, '~> 1.16'
-=======
-  spec.add_development_dependency 'bundler', ['>= 1.17.3', '< 2.0']
->>>>>>> 78561680
+  spec.add_development_dependency 'bundler', ['>= 1.17.3', '< 2.1']
   spec.add_development_dependency 'chromedriver-helper'
   spec.add_development_dependency 'opal-rails', '~> 0.9.4'
   spec.add_development_dependency 'pry'
